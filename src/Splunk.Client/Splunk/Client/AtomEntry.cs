--- conflicted
+++ resolved
@@ -1,4 +1,4 @@
-﻿/*
+/*
  * Copyright 2014 Splunk, Inc.
  *
  * Licensed under the Apache License, Version 2.0 (the "License"): you may
@@ -201,8 +201,8 @@
                         break;
 
                     case "link":
-
                         if (links == null)
+
                         {
                             links = new Dictionary<string, Uri>();
                         }
@@ -239,13 +239,9 @@
         /// </returns>
         public override string ToString()
         {
-<<<<<<< HEAD
-            return string.Format("AtomEntry(Title={0}, Author={1}, Id={2}, Published={3}, Updated={4})", this.Title, this.Author, this.Id, this.Published, this.Updated);
-=======
             var text= string.Format("AtomEntry(Title={0}, Author={1}, Id={2}, Published={3}, Updated={4})", 
                 this.Title, this.Author, this.Id, this.Published, this.Updated);
             return text;
->>>>>>> 6fbd0320
         }
 
         #endregion
