<<<<<<< HEAD
# Splunk SDK for C# 

## Version 2.0 beta

**Note: The Splunk SDK for C# is in development and is not currently supported.**
=======
﻿# Splunk SDK for C# 
## Version 2.0
>>>>>>> 23dcda13

The Splunk Software Development Kit (SDK) for C# contains library code and 
examples designed to enable developers to build applications using Splunk.

Splunk is a search engine and analytic environment that uses a distributed
map-reduce architecture to efficiently index, search, and process large 
time-varying data sets.

The Splunk product is popular with system administrators for aggregation and
monitoring of IT machine data, security, compliance and a wide variety of 
other scenarios that share a requirement to efficiently index, search, analyze,
and generate real-time notifications from large volumes of time series data.

The Splunk developer platform enables developers to take advantage of the 
same technology used by the Splunk product to build exciting new applications
that are enabled by Splunk's unique capabilities.

## What's new in Version 2.0

Version 2.0 introduces new modern APIs that leverage the latest .NET platform advancements. 

* Async - All APIs are 100% asynchronous supporting the new [async/await](http://msdn.microsoft.com/en-us/library/hh191443.aspx) features.
* All APIs follow .NET guidelines and abide by FxCop and StyleCop rules.
* Reactive Extensions - Splunk Enterprise query results implement [IObservable<T>](http://msdn.microsoft.com/library/dd990377), allowing usage with the [.NET Reactive Extensions](http://msdn.microsoft.com/data/gg577610).
* Support for cross-platform development - The Splunk API client (Splunk.Client.dll) in the new version is a [Portable Class Library](http://msdn.microsoft.com/library/vstudio/gg597391.aspx) supporting .NET development on multiple platforms.

Below is an example of a simple One Shot Search:

```csharp
using Splunk.Client;

var service = new Service(Scheme.Https, "localhost", 8089));

//login
await service.LogOnAsync("admin", "changeme");

//create a One Shot Search and retrieve the results
var searchResults = await service.SearchOneShotSearchAsync("search index=_internal | head 10");

//loop through the results
foreach (var result in searchResults)
{
    //write out the raw event
    Console.WriteLine(string.Format("{0:D8}: {1}", ++recordNumber, result.GetValue("_raw")));
}
```

## Supported platforms

.NET 4.5/Mono 3.4, PCL (Windows 8.1, Windows Phone 8.1, iOS (via Xamarin.iOS), Android (via Xamarin.Android)

## Compatibility

The Splunk SDK for C# version 2.0 is a rewrite of the existing SDK, and introduces completely new APIs. 

__Important: Applications built with Splunk SDK for C# version 1.x will not recompile using Splunk SDK for C# version 2.0.__

Splunk SDK for C# version 2.0 includes a subset of the capability in version 1.0 of the SDK, and focuses on the most common scenarios that we have seen customers using. The major focus areas are _search_, _search jobs_, _configuration_, and _modular inputs_.

Following is a breakdown of the areas covered:

* Login
* Access control (users and passwords)
* Searches (normal, blocking, oneshot, and export)
* Jobs
* Reports ("saved searches" in Splunk Enterprise 5)
* Configuration and Config Properties
* Indexes
* Inputs (sending simple and streamed events to Splunk Enterprise)
* Applications
* Modular inputs

For detailed API coverage, see this [coverage matrix](https://docs.google.com/spreadsheets/d/1lTlJ_z4tBpn_xPnJNDapiAxwdtQWvFGH31G6WIkMYwU/edit#gid=0).

We will publish guidance on how to migrate applications built using the Splunk SDK for C# 1.x to use the Splunk SDK for C# 2.0.

## Getting started with the Splunk SDK for C# 

The Splunk SDK for C# contains library code and examples that show how to 
programmatically interact with Splunk for a variety of scenarios including 
searching, saved searches, data inputs, and many more, along with building 
complete applications. 

The information in this Readme provides steps to get going quickly. In the 
future we plan to roll out more in-depth documentation.

### Requirements

Here's what you need to get going with the Splunk SDK for C# version 2.0.

#### Splunk Enterprise

If you haven't already installed Splunk Enterprise, download it at 
<http://www.splunk.com/download>. For more information about installing and 
running Splunk Enterprise and system requirements, see the
[Splunk Installation Manual](http://docs.splunk.com/Documentation/Splunk/latest/Installation). 

#### Developer environments

The Splunk SDK for C# supports development in the following environments:

##### Visual Studio
The Splunk SDK for C# supports development in [Microsoft Visual Studio](http://www.microsoft.com/visualstudio/downloads) 2012 and later

You will need to install [Code Contracts for .NET](http://visualstudiogallery.msdn.microsoft.com/1ec7db13-3363-46c9-851f-1ce455f66970)
(be sure to close Visual Studio before you install it or the install will not work, despite appearing to).

To run the unit tests you will need to install an [xUnit](https://github.com/xunit/xunit) runner:
* If you use resharper, install its [xUnit.net Test Support](https://resharper-plugins.jetbrains.com/packages/xunitcontrib/1.6.2).
* Otherwise, install the [xUnit.net runner for Visual Studio 2012 and 2013](http://visualstudiogallery.msdn.microsoft.com/463c5987-f82b-46c8-a97e-b1cde42b9099).

##### Xamarin Studio / Mono Develop
The Splunk SDK for C# support development in Xamarin Studio and Mono Develop. You will need to set the __MonoCS__ complitation constant in the project settings for Splunk.Client.csproj and Splunk.ModularInputs.csproj. 

To run the unit tests you will need to [download](https://github.com/xunit/xunit/releases) the latest release of xUnit and run using the command line tools or GUI runner. 

### Splunk SDK for C# 

#### MyGet feed

Before the intial release, you can download the Splunk SDK C# NuGet packages from [MyGet](http://www.myget.org). Add the following feed to your package sources in Visual Studio: https://splunk.myget.org/F/splunk-sdk-csharp-pcl/

The following packages are in that feed:
* Splunk.Client - Client for Splunk's REST API. This is a portable library.
* Splunk.ModularInputs - Functionality for building Modular Inputs.

*Note*: Both packages will be published to NuGet when the SDK releases.

#### Getting the source

[Get the Splunk SDK for C#](https://github.com/splunk/splunk-sdk-csharp-pcl/archive/master.zip). Download the ZIP file and extract its contents.

If you are interested in contributing to the Splunk SDK for C#, you can 
[get it from GitHub](https://github.com/splunk/splunk-sdk-csharp) and clone the 
resources to your computer.

#### Building the SDK

To build from source after extracting or cloning the SDK, do the following"

1. At the root level of the **splunk-sdk-csharp-pcl** directory, open the 
**splunk-sdk-csharp-pcl.sln** file in Visual Studio.
2. On the **BUILD** menu, click **Build Solution**.

This will build the SDK, the examples, and the unit tests.

#### Examples and unit tests

The Splunk SDK for C# includes full unit tests which run using [xunit](https://github.com/xunit/xunit) as well as several examples.

#### Solution Layout

The solution is organized into `src`, `examples` and `tests` folders. 

##### src
* `Splunk.Client` - Client for Splunk's REST API.
* `Splunk.ModularInputs` - Functionality for building Modular Inputs.
* `Splunk.Client.Helpers` - Helper utilities used by tests and samples.

#### examples 
* `Windows8/Search` - Contains a Windows Store Search App.
* `authenticate` - Connects to a Splunk Instance and retrieves Splunk's session token.
* `list_apps` - Lists installed applications on a Splunk instance.
* `mock-context` - Demonstrates how to use the included HTTP record/play framework for unit tests.
* `mock-interface` - Demonstrates how to mock the functional interface for Splunk entities.
* `mock-object` - Demontrates how to mock concrete SDK objects and fake out HTTP responses for unit tests.
* `normal-search` - Performs a normal search against a Splunk instance and retrieves results using both enumeration and with Rx.
* `random-numbers` - Sample modular input which returns a randoml generated numbers.
* `saved-searches` - Creates a new saved search and retrieves results.
* `search-export` - Creates a search and usings splunk's Export endpoint to push back results.
* `search-realtime` - Creates a realtime search.
* `search` - Performs a One Shot search.
* `submit` - Creates an index and then sends events over HTTP to that index

#### tests
* unit-tests - Contains unit tests for all of the classes in the SDK. Does not require a Splunk instance.
* acceptance-tests - Contains end to end tests using the SDK. These tests by default will go against a Splunk instance. Tests can also be run in playback mode by setting `MockContext.Mode` to `Playback` in `App.Config`. 

### Changelog

The **CHANGELOG.md** file in the root of the repository contains a description
of changes for each version of the SDK. You can also find it online at
[https://github.com/splunk/splunk-sdk-csharp/blob/master/CHANGELOG.md](https://github.com/splunk/splunk-sdk-csharp/blob/master/CHANGELOG.md). 

### Branches

The **master** branch always represents a stable and released version of the SDK.
You can read more about our branching model on our Wiki at 
[https://github.com/splunk/splunk-sdk-csharp/wiki/Branching-Model](https://github.com/splunk/splunk-sdk-java/wiki/Branching-Model).

## Documentation and resources

If you need to know more:

* For all things developer with Splunk, your main resource is the [Splunk
  Developer Portal](http://dev.splunk.com).

* For more about the Splunk REST API, see the [REST API 
  Reference](http://docs.splunk.com/Documentation/Splunk/latest/RESTAPI).

* For more about about Splunk in general, see [Splunk>Docs](http://docs.splunk.com/Documentation/Splunk).

## Community

Stay connected with other developers building on Splunk.

<table>

<tr>
<td><em>Email</em></td>
<td><a href="mailto:devinfo@splunk.com">devinfo@splunk.com</a></td>
</tr>

<tr>
<td><em>Issues</em>
<td><a href="https://github.com/splunk/splunk-sdk-csharp-pcl/issues/">
https://github.com/splunk/splunk-sdk-csharp/issues</a></td>
</tr>

<tr>
<td><em>Answers</em>
<td><a href="http://splunk-base.splunk.com/tags/csharp/">
http://splunk-base.splunk.com/tags/csharp/</a></td>
</tr>

<tr>
<td><em>Blog</em>
<td><a href="http://blogs.splunk.com/dev/">http://blogs.splunk.com/dev/</a></td>
</tr>

<tr>
<td><em>Twitter</em>
<td><a href="http://twitter.com/splunkdev">@splunkdev</a></td>
</tr>

</table>

### Contributions

If you want to make a code contribution, go to the 
[Open Source](http://dev.splunk.com/view/opensource/SP-CAAAEDM)
page for more information.

### Support

This product is currently in development and officially unsupported. We will be triaging any issues filed by the community however and addressing them as appropriate. Please [file](https://github.com/splunk/splunk-sdk-csharp-pcl) issues for any problems that you encounter.

### Contact Us

You can reach the Dev Platform team at devinfo@splunk.com.

## License

The Splunk SDK for C# is licensed under the Apache License 2.0. Details can be 
found in the LICENSE file.<|MERGE_RESOLUTION|>--- conflicted
+++ resolved
@@ -1,13 +1,5 @@
-<<<<<<< HEAD
 # Splunk SDK for C# 
-
-## Version 2.0 beta
-
-**Note: The Splunk SDK for C# is in development and is not currently supported.**
-=======
-﻿# Splunk SDK for C# 
 ## Version 2.0
->>>>>>> 23dcda13
 
 The Splunk Software Development Kit (SDK) for C# contains library code and 
 examples designed to enable developers to build applications using Splunk.
