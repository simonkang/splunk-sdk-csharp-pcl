﻿<?xml version="1.0" encoding="utf-8"?>
<Project ToolsVersion="4.0" DefaultTargets="Build" xmlns="http://schemas.microsoft.com/developer/msbuild/2003">
  <Import Project="$(MSBuildExtensionsPath)\$(MSBuildToolsVersion)\Microsoft.Common.props" Condition="Exists('$(MSBuildExtensionsPath)\$(MSBuildToolsVersion)\Microsoft.Common.props')" />
  <PropertyGroup>
    <Configuration Condition=" '$(Configuration)' == '' ">Debug</Configuration>
    <Platform Condition=" '$(Platform)' == '' ">AnyCPU</Platform>
    <ProjectGuid>{D10A0063-A2DA-4F41-B54F-EE6E7FC57C41}</ProjectGuid>
    <OutputType>Exe</OutputType>
    <AppDesignerFolder>Properties</AppDesignerFolder>
    <RootNamespace>search_realtime</RootNamespace>
    <AssemblyName>search_realtime</AssemblyName>
    <TargetFrameworkVersion>v4.5</TargetFrameworkVersion>
    <FileAlignment>512</FileAlignment>
    <TargetFrameworkProfile />
  </PropertyGroup>
  <PropertyGroup Condition=" '$(Configuration)|$(Platform)' == 'Debug|AnyCPU' ">
    <PlatformTarget>AnyCPU</PlatformTarget>
    <DebugSymbols>true</DebugSymbols>
    <DebugType>full</DebugType>
    <Optimize>false</Optimize>
    <OutputPath>bin\Debug\</OutputPath>
    <DefineConstants>DEBUG;TRACE</DefineConstants>
    <ErrorReport>prompt</ErrorReport>
    <WarningLevel>4</WarningLevel>
  </PropertyGroup>
  <PropertyGroup Condition=" '$(Configuration)|$(Platform)' == 'Release|AnyCPU' ">
    <PlatformTarget>AnyCPU</PlatformTarget>
    <DebugType>pdbonly</DebugType>
    <Optimize>true</Optimize>
    <OutputPath>bin\Release\</OutputPath>
    <DefineConstants>TRACE</DefineConstants>
    <ErrorReport>prompt</ErrorReport>
    <WarningLevel>4</WarningLevel>
  </PropertyGroup>
  <ItemGroup>
    <Reference Include="System" />
    <Reference Include="System.Core" />
    <Reference Include="System.Reactive.Core">
      <HintPath>..\..\packages\Rx-Core.2.2.2\lib\net45\System.Reactive.Core.dll</HintPath>
    </Reference>
    <Reference Include="System.Reactive.Interfaces">
      <HintPath>..\..\packages\Rx-Interfaces.2.2.2\lib\net45\System.Reactive.Interfaces.dll</HintPath>
    </Reference>
    <Reference Include="System.Reactive.Linq">
      <HintPath>..\..\packages\Rx-Linq.2.2.2\lib\net45\System.Reactive.Linq.dll</HintPath>
    </Reference>
    <Reference Include="System.Reactive.PlatformServices">
      <HintPath>..\..\packages\Rx-PlatformServices.2.2.2\lib\net45\System.Reactive.PlatformServices.dll</HintPath>
    </Reference>
    <Reference Include="System.Xml.Linq" />
    <Reference Include="System.Data.DataSetExtensions" />
    <Reference Include="Microsoft.CSharp" />
    <Reference Include="System.Data" />
    <Reference Include="System.Xml" />
  </ItemGroup>
  <ItemGroup>
    <Compile Include="Program.cs" />
    <Compile Include="Properties\AssemblyInfo.cs" />
  </ItemGroup>
  <ItemGroup>
    <None Include="App.config" />
  </ItemGroup>
  <ItemGroup>
<<<<<<< HEAD
    <ProjectReference Include="..\..\src\Splunk.Client.Helper\Splunk.Client.Helper.csproj">
      <Project>{0b0c43f2-ea9c-45ee-a8f7-7a2916dd1717}</Project>
      <Name>Splunk.Client.Helper</Name>
=======
    <ProjectReference Include="..\..\sdkhelper\SDKHelper.csproj">
      <Project>{0b0c43f2-ea9c-45ee-a8f7-7a2916dd1717}</Project>
      <Name>SDKHelper</Name>
>>>>>>> bbd3386d
    </ProjectReference>
    <ProjectReference Include="..\..\src\Splunk.Client\Splunk.Client.csproj">
      <Project>{de65f0d5-7753-483e-8933-e6db22350f04}</Project>
      <Name>Splunk.Client</Name>
    </ProjectReference>
  </ItemGroup>
  <Import Project="$(MSBuildToolsPath)\Microsoft.CSharp.targets" />
  <!-- To modify your build process, add your task inside one of the targets below and uncomment it. 
       Other similar extension points exist, see Microsoft.Common.targets.
  <Target Name="BeforeBuild">
  </Target>
  <Target Name="AfterBuild">
  </Target>
  -->
</Project><|MERGE_RESOLUTION|>--- conflicted
+++ resolved
@@ -1,4 +1,4 @@
-﻿<?xml version="1.0" encoding="utf-8"?>
+<?xml version="1.0" encoding="utf-8"?>
 <Project ToolsVersion="4.0" DefaultTargets="Build" xmlns="http://schemas.microsoft.com/developer/msbuild/2003">
   <Import Project="$(MSBuildExtensionsPath)\$(MSBuildToolsVersion)\Microsoft.Common.props" Condition="Exists('$(MSBuildExtensionsPath)\$(MSBuildToolsVersion)\Microsoft.Common.props')" />
   <PropertyGroup>
@@ -35,18 +35,6 @@
   <ItemGroup>
     <Reference Include="System" />
     <Reference Include="System.Core" />
-    <Reference Include="System.Reactive.Core">
-      <HintPath>..\..\packages\Rx-Core.2.2.2\lib\net45\System.Reactive.Core.dll</HintPath>
-    </Reference>
-    <Reference Include="System.Reactive.Interfaces">
-      <HintPath>..\..\packages\Rx-Interfaces.2.2.2\lib\net45\System.Reactive.Interfaces.dll</HintPath>
-    </Reference>
-    <Reference Include="System.Reactive.Linq">
-      <HintPath>..\..\packages\Rx-Linq.2.2.2\lib\net45\System.Reactive.Linq.dll</HintPath>
-    </Reference>
-    <Reference Include="System.Reactive.PlatformServices">
-      <HintPath>..\..\packages\Rx-PlatformServices.2.2.2\lib\net45\System.Reactive.PlatformServices.dll</HintPath>
-    </Reference>
     <Reference Include="System.Xml.Linq" />
     <Reference Include="System.Data.DataSetExtensions" />
     <Reference Include="Microsoft.CSharp" />
@@ -61,15 +49,9 @@
     <None Include="App.config" />
   </ItemGroup>
   <ItemGroup>
-<<<<<<< HEAD
-    <ProjectReference Include="..\..\src\Splunk.Client.Helper\Splunk.Client.Helper.csproj">
+    <ProjectReference Include="..\..\src\Splunk.Client.Helper\Splunk.Client.Helpers.csproj">
       <Project>{0b0c43f2-ea9c-45ee-a8f7-7a2916dd1717}</Project>
-      <Name>Splunk.Client.Helper</Name>
-=======
-    <ProjectReference Include="..\..\sdkhelper\SDKHelper.csproj">
-      <Project>{0b0c43f2-ea9c-45ee-a8f7-7a2916dd1717}</Project>
-      <Name>SDKHelper</Name>
->>>>>>> bbd3386d
+      <Name>Splunk.Client.Helpers</Name>
     </ProjectReference>
     <ProjectReference Include="..\..\src\Splunk.Client\Splunk.Client.csproj">
       <Project>{de65f0d5-7753-483e-8933-e6db22350f04}</Project>
