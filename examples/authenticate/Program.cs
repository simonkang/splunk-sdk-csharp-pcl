﻿/*
 * Copyright 2013 Splunk, Inc.
 *
 * Licensed under the Apache License, Version 2.0 (the "License"): you may
 * not use this file except in compliance with the License. You may obtain
 * a copy of the License at
 *
 *     http://www.apache.org/licenses/LICENSE-2.0
 *
 * Unless required by applicable law or agreed to in writing, software
 * distributed under the License is distributed on an "AS IS" BASIS, WITHOUT
 * WARRANTIES OR CONDITIONS OF ANY KIND, either express or implied. See the
 * License for the specific language governing permissions and limitations
 * under the License.
 */

namespace Splunk.Examples.Authenticate
{
    using Splunk.Client;
    using Splunk.Client.Helpers;
    using System;
    using System.Net;
    using System.Threading.Tasks;
<<<<<<< HEAD
    using Splunk.Client;
    using Splunk.Client.Helper;
=======
>>>>>>> 6fbd0320

    /// <summary>
    /// An example program to authenticate to the server and print the received
    /// token.
    /// </summary>
    public class Program
    {
        static Program()
        {
            // TODO: Use WebRequestHandler.ServerCertificateValidationCallback instead
            // 1. Instantiate a WebRequestHandler
            // 2. Set its ServerCertificateValidationCallback
            // 3. Instantiate a Splunk.Client.Context with the WebRequestHandler
            ServicePointManager.ServerCertificateValidationCallback += (sender, certificate, chain, sslPolicyErrors) =>
            {
                return true;
            };
        }

        /// <summary>
        /// Mains function
        /// </summary>
        /// <param name="args">The arguments.</param>
        static void Main(string[] args)
        {
            using (var service = new Service(SDKHelper.UserConfigure.scheme, SDKHelper.UserConfigure.host, SDKHelper.UserConfigure.port))
            {
#if false
                Console.WriteLine("Connected to {0}:{1} ", service.Server.Context.Host, service.Server.Context.Port);
#endif
                Run(service).Wait();
            }
        }

        /// <summary>
        /// Runs the specified service.
        /// </summary>
        /// <param name="service">The service.</param>
        /// <returns>a task</returns>
        private static async Task Run(Service service)
        {
            try
            {
                await service.GetConfigurationsAsync();
            }
            catch (AuthenticationFailureException)
            {
                Console.WriteLine("Can't get service configuration without log in");
            }

            Console.WriteLine("Login as admin");
            string username = "admin";
            string password = "changeme";
            await service.LoginAsync(username, password);

            Console.WriteLine("List all configurations of the Splunk service:");
            ConfigurationCollection configs = service.GetConfigurationsAsync().Result;
            foreach (Configuration config in configs)
            {
                Console.WriteLine(config.Id);
            }

            Console.WriteLine("Log off");
            await service.LogoffAsync();
        }
    }
}<|MERGE_RESOLUTION|>--- conflicted
+++ resolved
@@ -1,4 +1,4 @@
-﻿/*
+/*
  * Copyright 2013 Splunk, Inc.
  *
  * Licensed under the Apache License, Version 2.0 (the "License"): you may
@@ -21,11 +21,6 @@
     using System;
     using System.Net;
     using System.Threading.Tasks;
-<<<<<<< HEAD
-    using Splunk.Client;
-    using Splunk.Client.Helper;
-=======
->>>>>>> 6fbd0320
 
     /// <summary>
     /// An example program to authenticate to the server and print the received
@@ -53,9 +48,7 @@
         {
             using (var service = new Service(SDKHelper.UserConfigure.scheme, SDKHelper.UserConfigure.host, SDKHelper.UserConfigure.port))
             {
-#if false
                 Console.WriteLine("Connected to {0}:{1} ", service.Server.Context.Host, service.Server.Context.Port);
-#endif
                 Run(service).Wait();
             }
         }
