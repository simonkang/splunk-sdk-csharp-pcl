<<<<<<< HEAD
﻿using System;
using System.Threading.Tasks;
using Splunk.Client;
using Splunk.Client.Helper;

namespace search_export
=======
﻿namespace search_export
>>>>>>> 6fbd0320
{
    using Splunk.Client;
    using System;
    using System.Threading.Tasks;

    class Program
    {
        static void Main(string[] args)
        {
            using (var service = new Service(Scheme.Https, "localhost", 8089, new Namespace(user: "nobody", app: "search")))
            {
                Run(service).Wait();
            }
        }


        public static async Task Run(Service service)
        {
            await service.LoginAsync(SDKHelper.UserConfigure.username, SDKHelper.UserConfigure.password);


            //// Search : Export Previews

            using (SearchPreviewStream earchPreviewStream = service.ExportSearchPreviewsAsync("search index=_internal | head 100").Result)
            {
                int previewNumber = 0;

                //foreach (var searchPreview in searchPreviewStream)
                //{
                //    Console.WriteLine("Preview {0:D8}: {1}", ++previewNumber, searchPreview.IsFinal ? "final" : "partial");
                //    int recordNumber = 0;

                //    foreach (var result in searchPreview.SearchResults)
                //    {
                //        Console.WriteLine(string.Format("{0:D8}: {1}", ++recordNumber, result));
                //    }
                //}
            }
        }
    }
}<|MERGE_RESOLUTION|>--- conflicted
+++ resolved
@@ -1,13 +1,4 @@
-<<<<<<< HEAD
-﻿using System;
-using System.Threading.Tasks;
-using Splunk.Client;
-using Splunk.Client.Helper;
-
 namespace search_export
-=======
-﻿namespace search_export
->>>>>>> 6fbd0320
 {
     using Splunk.Client;
     using System;
