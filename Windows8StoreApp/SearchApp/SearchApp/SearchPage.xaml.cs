﻿using SplunkSearch.Common;
using System;
using System.Collections.Generic;
using System.IO;
using System.Linq;
using System.Runtime.InteropServices.WindowsRuntime;
using System.Threading.Tasks;
using Windows.Foundation;
using Windows.Foundation.Collections;
using Windows.UI.Xaml;
using Windows.UI.Xaml.Controls;
using Windows.UI.Xaml.Controls.Primitives;
using Windows.UI.Xaml.Data;
using Windows.UI.Xaml.Input;
using Windows.UI.Xaml.Media;
using Windows.UI.Xaml.Navigation;
using Splunk.Client;
using System.Threading;
using System.Collections.ObjectModel;
using System.Diagnostics;

// The Basic Page item template is documented at http://go.microsoft.com/fwlink/?LinkId=234237
namespace SplunkSearch
{
    /// <summary>
    /// A basic page that provides characteristics common to most applications.
    /// </summary>
    public sealed partial class SearchPage : Page
    {
        private NavigationHelper navigationHelper;
        private ObservableDictionary defaultViewModel = new ObservableDictionary();

        private CancellationTokenSource cancelSearchTokenSource;

        //private string searchTimeConstraint = "All Time";
        private string searchEarliestTime = null;
        private string searchLatestTime = null;

        private List<object> comboBoxItems = new List<object>();
        /// <summary>
        /// This can be changed to a strongly typed view model.
        /// </summary>
        public ObservableDictionary DefaultViewModel
        {
            get { return this.defaultViewModel; }
        }

        /// <summary>
        /// NavigationHelper is used on each page to aid in navigation and 
        /// process lifetime management
        /// </summary>
        public NavigationHelper NavigationHelper
        {
            get { return this.navigationHelper; }
        }

        public SearchPage()
        {
            this.InitializeComponent();

            this.navigationHelper = new NavigationHelper(this);
            this.navigationHelper.LoadState += navigationHelper_LoadState;
            this.navigationHelper.SaveState += navigationHelper_SaveState;

            if (MainPage.SplunkService != null)
            {
                UserName1.Text = string.Format("User: ");
                UserName2.Text = string.Format(" {0}", loginUser);
                HostName1.Text = string.Format("Server:");
                HostName2.Text = string.Format(" {0}", MainPage.SplunkService.Server.Context.Host);
            }
        }

        /// <summary>
        /// Populates the page with content passed during navigation. Any saved state is also
        /// provided when recreating a page from a prior session.
        /// </summary>
        /// <param name="sender">
        /// The source of the event; typically <see cref="NavigationHelper"/>
        /// </param>
        /// <param name="e">Event data that provides both the navigation parameter passed to
        /// <see cref="Frame.Navigate(Type, Object)"/> when this page was initially requested and
        /// a dictionary of state preserved by this page during an earlier
        /// session. The state will be null the first time a page is visited.</param>
        private void navigationHelper_LoadState(object sender, LoadStateEventArgs e)
        {
        }

        /// <summary>
        /// Preserves state associated with this page in case the application is suspended or the
        /// page is discarded from the navigation cache.  Values must conform to the serialization
        /// requirements of <see cref="SuspensionManager.SessionState"/>.
        /// </summary>
        /// <param name="sender">The source of the event; typically <see cref="NavigationHelper"/></param>
        /// <param name="e">Event data that provides an empty dictionary to be populated with
        /// serializable state.</param>
        private void navigationHelper_SaveState(object sender, SaveStateEventArgs e)
        {
        }

        #region NavigationHelper registration

        /// The methods provided in this section are simply used to allow
        /// NavigationHelper to respond to the page's navigation methods.
        /// 
        /// Page specific logic should be placed in event handlers for the  
        /// <see cref="GridCS.Common.NavigationHelper.LoadState"/>
        /// and <see cref="GridCS.Common.NavigationHelper.SaveState"/>.
        /// The navigation parameter is available in the LoadState method 
        /// in addition to page state preserved during an earlier session.

        protected override void OnNavigatedTo(NavigationEventArgs e)
        {
            navigationHelper.OnNavigatedTo(e);
        }

        protected override void OnNavigatedFrom(NavigationEventArgs e)
        {
            navigationHelper.OnNavigatedFrom(e);
        }

        #endregion

        public static string loginUser { get; set; }

        private async void SearchButton_Click(object sender, RoutedEventArgs e)
        {
            cancelSearchTokenSource = new CancellationTokenSource();
<<<<<<< HEAD

            this.TimeSelectComboBox_DropDownClosed(null, null);

=======
>>>>>>> 42600c11
            string searchStr = SearchInput.Text.Trim();

            if (!searchStr.StartsWith("search ", StringComparison.OrdinalIgnoreCase))
            {
                searchStr = "search " + searchStr;
            }

            titleGrid.Visibility = Visibility.Collapsed;
            this.PageContentSearchInProgress();

            try
            {
                if (TimeSelectComboBox.SelectedIndex == 1)
                {
                    this.DisplaySearchPreviewResult(searchStr);
                }
                else
                {
                    this.DisplaySearchResult(searchStr);
                }
            }
            catch (Exception ex)
            {
                Windows.UI.Popups.MessageDialog messageDialog = new Windows.UI.Popups.MessageDialog(ex.ToString(), "Error in Search");
                messageDialog.ShowAsync();

                titleGrid.Visibility = Visibility.Collapsed;
                this.PageContentReset();
            }
        }

        private async void DisplaySearchPreviewResult(string searchStr)
        {
            int resultCount = 0;
            ObservableCollection<ResultData> resultDatas = new ObservableCollection<ResultData>();
            resultListView.DataContext = new CollectionViewSource { Source = resultDatas };
            JobArgs args = new JobArgs();
            args.EarliestTime = this.searchEarliestTime;
            args.LatestTime = this.searchLatestTime;
            args.SearchMode = SearchMode.RealTime;
            Job realtimeJob = await MainPage.SplunkService.Jobs.CreateAsync(searchStr, args: args);

            Stopwatch watch = new Stopwatch();
            watch.Start();

            do
            {
                using (SearchResultStream stream = await realtimeJob.GetSearchPreviewAsync())
                {
                    titleGrid.Visibility = Visibility.Visible;

                    try
                    {
                        foreach (SearchResult result in stream)
                        {
                            List<string> results = this.ParseResult(result);
                            resultDatas.Add(new ResultData(++resultCount, results[0], results[1]));

                            //TODO: need to do paging
                            if (resultCount > 2000 || this.cancelSearchTokenSource.Token.IsCancellationRequested) break;
                        }
                    }
                    catch (Exception ex)
                    {
                        //the stream has some broken fields
                        // Enumeration ended prematurely : System.IO.InvalidDataException: Read <fieldOrder> where </fieldOrder> was expected.   
                    }

                    await Task.Delay(1000);
                }

            } while (resultCount == 0 && watch.Elapsed.TotalSeconds <= 5 && !this.cancelSearchTokenSource.Token.IsCancellationRequested);

            this.PageContentReset();
            await realtimeJob.CancelAsync();
        }

        private async void DisplaySearchResult(string searchStr)
        {
            SearchExportArgs jobArgs = new SearchExportArgs();

            if (this.searchEarliestTime != null)
            {
                jobArgs.EarliestTime = this.searchEarliestTime;
            }

            if (this.searchLatestTime != null)
            {
                jobArgs.LatestTime = this.searchLatestTime;
            }

            int resultCount = 0;
            ObservableCollection<ResultData> resultDatas = new ObservableCollection<ResultData>();
            resultListView.DataContext = new CollectionViewSource { Source = resultDatas };
            using (SearchResultStream resultStream = await MainPage.SplunkService.ExportSearchResultsAsync(searchStr, jobArgs))
            {
                titleGrid.Visibility = Visibility.Visible;

                try
                {
                    foreach (SearchResult result in resultStream)
                    {

                        List<string> results = this.ParseResult(result);
                        resultDatas.Add(new ResultData(++resultCount, results[0], results[1]));

                        //TODO: need to do paging
                        if (resultCount > 2000 || this.cancelSearchTokenSource.Token.IsCancellationRequested) break;
                    }
                }
                catch (Exception ex)
                {
                    //the stream has some broken fields
                    // Enumeration ended prematurely : System.IO.InvalidDataException: Read <fieldOrder> where </fieldOrder> was expected.   
                }

                this.PageContentReset();
            }
        }

        private void SearchCancelButton_Click(object sender, RoutedEventArgs e)
        {
            cancelSearchTokenSource.Cancel();
            SearchCancel.Content = "Cancelling...";
        }

        private void backButton_Click(object sender, RoutedEventArgs e)
        {

        }

        private List<string> ParseResult(SearchResult searchResult)
        {
            List<string> results = new List<string>();
            string rawData = searchResult.SegmentedRaw;

            //DateTime time = DateTime.Parse(searchResult["_time"]);
            //string format = "yyyy/M/d hh:mm:ss.fff";
            //results.Add(string.Format("{0}-{1}", ++eventCount, time.ToString(format)));

            string time = searchResult.GetValue("_time");
            time = time.Replace("Pacific Summer Time", "PST");
            results.Add(string.Format("{0}", time));

            rawData = rawData.Trim();
            //remove <v xml:space="preserve" trunc="0">
            if (rawData.StartsWith("<v xml:space="))
            {
                rawData = rawData.Remove(0, 34);
            }

            //remove </v>
            if (rawData.EndsWith("</v>"))
            {
                rawData = rawData.Substring(0, rawData.Length - 4);
            }

            results.Add(rawData);

            return results;
        }

        private void PageContentReset()
        {
            SearchSubmit.Content = "Search";
            SearchCancel.Content = "Cancel";
            SearchCancel.Visibility = Visibility.Collapsed;
            searchInProgress.IsActive = false;
        }

        private void PageContentSearchInProgress()
        {
            SearchCancel.Content = "Cancel";
            SearchCancel.Visibility = Visibility.Visible;
            SearchSubmit.Content = "Searching";
            searchInProgress.IsActive = true;
        }

        private class ResultData
        {
            public string Time { get; set; }
            public string Event { get; set; }
            public int Index { get; set; }

            public ResultData(int index, string time, string theEvent)
            {
                this.Index = index;
                this.Time = time;
                this.Event = theEvent;
            }
        }

        private void ApplyRelativeTimeSearchClick()
        {
            int relativeTime = 0;
            try
            {
                if ((relativeTime = int.Parse(RelativeEarlistTimeValue.Text.Trim().TrimEnd(' '))) <= 0)
                {
                    throw new Exception("value must be positive value");
                }
            }
            catch
            {
                string msg = "Invalid input: value must be positive integer";
                Windows.UI.Popups.MessageDialog messageDialog = new Windows.UI.Popups.MessageDialog(msg, "Error in Input");
                messageDialog.ShowAsync();
            }

            string unit = "s";
            switch (RelativeEarlistTimeValueUnit.SelectedIndex)
            {
                case 1: unit = "m"; break;
                case 2: unit = "h"; break;
                case 3: unit = "d"; break;
            }

            this.searchEarliestTime = string.Format("rt-{0}{1}", relativeTime, unit);
            this.searchLatestTime = "rt";
        }

        private void ApplyDateTimeRangeClick()
        {
            DateTime start = new DateTime(EarlistDate.Date.Year, EarlistDate.Date.Month, EarlistDate.Date.Day).AddSeconds(EarlistTime.Time.TotalSeconds);
            DateTime end = new DateTime(LatestDate.Date.Year, LatestDate.Date.Month, LatestDate.Date.Day).AddSeconds(LatestTime.Time.TotalSeconds);
            this.searchEarliestTime = start.ToString("yyyy-MM-ddThh:mm:ss");
            this.searchLatestTime = end.ToString("yyyy-MM-ddThh:mm:ss");
            if (start >= end)
            {
                string msg = "Latest time must be greater than earlist time";
                Windows.UI.Popups.MessageDialog messageDialog = new Windows.UI.Popups.MessageDialog(msg, "Error in Input");
                messageDialog.ShowAsync();
            }
        }

        private void ApplyAdvancedTimeSelectionClick()
        {
            try
            {
                DateTime start = DateTime.Parse(customerEarlistInput.Text.Trim().TrimEnd(' '));
                DateTime end = DateTime.Parse(customerLatestInput.Text.Trim().TrimEnd(' '));
                this.searchEarliestTime = start.ToString("yyyy-MM-ddThh:mm:ss");
                this.searchLatestTime = end.ToString("yyyy-MM-ddThh:mm:ss");
                if (start >= end)
                {
                    throw new Exception("Latest time must be greater than earlist time");
                }
            }
            catch (Exception ex)
            {
                Windows.UI.Popups.MessageDialog messageDialog = new Windows.UI.Popups.MessageDialog(ex.Message, "Error in Input");
                messageDialog.ShowAsync();
            }
        }

        private void TimeSelectComboBox_DropDownClosed(object sender, object e)
        {
            if (TimeSelectComboBox != null)
            {
                if (TimeSelectComboBox.SelectedIndex == 0)
                {
                    //"All Time";
                    this.searchLatestTime = null;
                    this.searchLatestTime = null;
                }

                if (TimeSelectComboBox.SelectedIndex == 1)
                {
                    //Relative time
                    this.ApplyRelativeTimeSearchClick();
                }

                if (TimeSelectComboBox.SelectedIndex == 2)
                {
                    //Date and Time range
                    this.ApplyDateTimeRangeClick();
                }
                else if (TimeSelectComboBox.SelectedIndex == 3)
                {
                    //Advanced
                    this.ApplyAdvancedTimeSelectionClick();
                }
            }
        }
    }
}<|MERGE_RESOLUTION|>--- conflicted
+++ resolved
@@ -126,12 +126,8 @@
         private async void SearchButton_Click(object sender, RoutedEventArgs e)
         {
             cancelSearchTokenSource = new CancellationTokenSource();
-<<<<<<< HEAD
-
             this.TimeSelectComboBox_DropDownClosed(null, null);
 
-=======
->>>>>>> 42600c11
             string searchStr = SearchInput.Text.Trim();
 
             if (!searchStr.StartsWith("search ", StringComparison.OrdinalIgnoreCase))
