/*
 * Copyright 2014 Splunk, Inc.
 *
 * Licensed under the Apache License, Version 2.0 (the "License"): you may
 * not use this file except in compliance with the License. You may obtain
 * a copy of the License at
 *
 *     http://www.apache.org/licenses/LICENSE-2.0
 *
 * Unless required by applicable law or agreed to in writing, software
 * distributed under the License is distributed on an "AS IS" BASIS, WITHOUT
 * WARRANTIES OR CONDITIONS OF ANY KIND, either express or implied. See the
 * License for the specific language governing permissions and limitations
 * under the License.
 */

namespace Splunk.Client.AcceptanceTests
{
    using Splunk.Client;
    using Splunk.Client.Helpers;
    using Splunk.Client.UnitTests;
    
    using System;
    using System.Collections.Generic;
    using System.Collections.ObjectModel;
    using System.Diagnostics;
    using System.IO;
    using System.Linq;
    using System.Net;
    using System.Text;
    using System.Threading;
    using System.Threading.Tasks;
    using System.Web.Security;
    
    using Xunit;

    public class TestService
    {
        // TODO: Move to unit-tests project
        [Trait("acceptance-test", "Splunk.Client.Service")]
        [Fact]
        public void CanConstructService()
        {
            foreach (var ns in TestNamespaces)
            {
                using (var service = new Service(SdkHelper.Splunk.Scheme, SdkHelper.Splunk.Host, SdkHelper.Splunk.Port, ns))
                {
                    Assert.Equal(string.Format("{0}://{1}:{2}/{3}", 
                        SdkHelper.Splunk.Scheme.ToString().ToLower(), 
                        SdkHelper.Splunk.Host, 
                        SdkHelper.Splunk.Port,
                        ns),
                        service.ToString());

                    Assert.IsType(typeof(ApplicationCollection), service.Applications);
                    Assert.NotNull(service.Applications);

                    Assert.IsType(typeof(ConfigurationCollection), service.Configurations);
                    Assert.NotNull(service.Configurations);

                    Assert.IsType(typeof(IndexCollection), service.Indexes);
                    Assert.NotNull(service.Indexes);

                    Assert.IsType(typeof(JobCollection), service.Jobs);
                    Assert.NotNull(service.Jobs);

                    Assert.IsType(typeof(SavedSearchCollection), service.SavedSearches);
                    Assert.NotNull(service.SavedSearches);

                    Assert.IsType(typeof(Server), service.Server);
                    Assert.NotNull(service.Server);

                    Assert.IsType(typeof(StoragePasswordCollection), service.StoragePasswords);
                    Assert.NotNull(service.StoragePasswords);

                    Assert.IsType(typeof(Transmitter), service.Transmitter);
                    Assert.NotNull(service.Transmitter);
                }
            }
        }

        #region Access Control

        [Trait("acceptance-test", "Splunk.Client.StoragePassword")]
        [MockContext]
        [Fact]
        public async Task CanCrudStoragePassword()
        {
            foreach (var ns in TestNamespaces)
            {
                using (var service = await SdkHelper.CreateService(ns))
                {
                    StoragePasswordCollection sps = service.StoragePasswords;
                    await sps.GetAllAsync();

                    foreach (StoragePassword sp in sps)
                    {
                        if (sp.Username.Contains("delete-me-"))
                        {
                            await sp.RemoveAsync(); // TODO: FAILS BECAUSE OF MONO URI IMPLEMENTATION!
                        }
                    }

                    //// Create and change the password for 50 StoragePassword instances

                    var surname = MockContext.GetOrElse(string.Format("delete-me-{0}-", Guid.NewGuid().ToString("N")));
                    var realms = new string[] { null, "splunk.com", "splunk:com" };

                    for (int i = 0; i < realms.Length; i++)
                    {
                        var password = "foobar-foobar";
                        var username = surname + i;
                        var realm = realms[i];

                        //// Create

                        StoragePassword sp = await sps.CreateAsync(password, username, realm);

                        Assert.Equal(password, sp.ClearPassword);
                        Assert.Equal(username, sp.Username);
                        Assert.Equal(realm, sp.Realm);

                        //// Read

                        await sp.GetAsync();

                        Assert.Equal(password, sp.ClearPassword);
                        Assert.Equal(username, sp.Username);
                        Assert.Equal(realm, sp.Realm);

                        sp = await sps.GetAsync(username, realm);

                        Assert.Equal(password, sp.ClearPassword);
                        Assert.Equal(username, sp.Username);
                        Assert.Equal(realm, sp.Realm);

                        //// Update

                        password = MockContext.GetOrElse(Membership.GeneratePassword(15, 2));
                        await sp.UpdateAsync(password);

                        Assert.Equal(password, sp.ClearPassword);
                        Assert.Equal(username, sp.Username);
                        Assert.Equal(realm, sp.Realm);

                        //// Remove
                    
                        await sp.RemoveAsync();

                        try
                        {
                            await sp.GetAsync();
                            Assert.True(false);
                        }
                        catch (ResourceNotFoundException)
                        { }

                        try 
                        {
                            await sps.GetAsync(username, realm);
                            Assert.True(false);
                        }
                        catch (ResourceNotFoundException)
                        { }

                        sp = await sps.GetOrNullAsync(username, realm);
                        Assert.Null(sp);
                    }
                }
            }
        }

        [Trait("acceptance-test", "Splunk.Client.Service")]
        [MockContext]
        [Fact]
        public async Task CanGetCapabilities()
        {
            using (var service = await SdkHelper.CreateService())
            {
                IReadOnlyList<string> capabilities = await service.GetCapabilitiesAsync();
                var serverInfo = await service.Server.GetInfoAsync();

                if (serverInfo.OSName == "Windows")
                {
                    Assert.Equal(new ReadOnlyCollection<string>(new List<string>
                        {
                            "accelerate_datamodel",         // 0
                            "admin_all_objects",            // 1
                            "change_authentication",        // 2
                            "change_own_password",          // 3
                            "delete_by_keyword",            // 4
                            "edit_deployment_client",       // 5
                            "edit_deployment_server",       // 6
                            "edit_dist_peer",               // 7
                            "edit_forwarders",              // 8
                            "edit_httpauths",               // 9
                            "edit_input_defaults",          // 10
                            "edit_monitor",                 // 11
                            "edit_roles",                   // 12
                            "edit_scripted",                // 13
                            "edit_search_server",           // 14
                            "edit_server",                  // 15
                            "edit_splunktcp",               // 16
                            "edit_splunktcp_ssl",           // 17
                            "edit_tcp",                     // 18
                            "edit_udp",                     // 19
                            "edit_user",                    // 20
                            "edit_view_html",               // 21
                            "edit_web_settings",            // 22
                            "edit_win_admon",               // 23
                            "edit_win_eventlogs",           // 24
                            "edit_win_perfmon",             // 25
                            "edit_win_regmon",              // 26
                            "edit_win_wmiconf",             // 27
                            "get_diag",                     // 28
                            "get_metadata",                 // 29
                            "get_typeahead",                // 30
                            "indexes_edit",                 // 31
                            "input_file",                   // 32
                            "license_edit",                 // 33
                            "license_tab",                  // 34
                            "list_deployment_client",       // 35
                            "list_deployment_server",       // 36
                            "list_forwarders",              // 37
                            "list_httpauths",               // 38
                            "list_inputs",                  // 39
                            "list_pdfserver",               // 40
                            "list_win_localavailablelogs",  // 41
                            "output_file",                  // 42
                            "request_remote_tok",           // 43
                            "rest_apps_management",         // 44
                            "rest_apps_view",               // 45
                            "rest_properties_get",          // 46
                            "rest_properties_set",          // 47
                            "restart_splunkd",              // 48
                            "rtsearch",                     // 49
                            "run_debug_commands",           // 50
                            "schedule_rtsearch",            // 51
                            "schedule_search",              // 52
                            "search",                       // 53
                            "use_file_operator",            // 54
                            "write_pdfserver"               // 55
                        }),
                        capabilities);
                }
                else
                {
                    Assert.Equal(new ReadOnlyCollection<string>(new List<string> 
                        {
                            "accelerate_datamodel",
                            "admin_all_objects",
                            "change_authentication",
                            "change_own_password",
                            "delete_by_keyword",
                            "edit_deployment_client",
                            "edit_deployment_server",
                            "edit_dist_peer",
                            "edit_forwarders",
                            "edit_httpauths",
                            "edit_input_defaults",
                            "edit_monitor",
                            "edit_roles",
                            "edit_scripted",
                            "edit_search_server",
                            "edit_server",
                            "edit_splunktcp",
                            "edit_splunktcp_ssl",
                            "edit_tcp",
                            "edit_udp",
                            "edit_user",
                            "edit_view_html",
                            "edit_web_settings",
                            "get_diag",
                            "get_metadata",
                            "get_typeahead",
                            "indexes_edit",
                            "input_file",
                            "license_edit",
                            "license_tab",
                            "list_deployment_client",
                            "list_deployment_server",
                            "list_forwarders",
                            "list_httpauths",
                            "list_inputs",
                            "output_file",
                            "request_remote_tok",
                            "rest_apps_management",
                            "rest_apps_view",
                            "rest_properties_get",
                            "rest_properties_set",
                            "restart_splunkd",
                            "rtsearch",
                            "run_debug_commands",
                            "schedule_rtsearch",
                            "schedule_search",
                            "search",
                            "use_file_operator"
                        }),
                        capabilities);
                }

            }
        }

        [Trait("acceptance-test", "Splunk.Client.StoragePasswordCollection")]
        [MockContext]
        [Fact]
        public async Task CanGetStoragePasswords()
        {
            foreach (var ns in TestNamespaces)
            {
                using (var service = await SdkHelper.CreateService(ns))
                {
                    StoragePasswordCollection sps = service.StoragePasswords;
                    await sps.GetAllAsync();

                    if (sps.Count < 50)
                    {
                        //// Ensure we've got 50 passwords to enumerate

                        var surname = MockContext.GetOrElse(string.Format("delete-me-{0}-", Guid.NewGuid().ToString("N")));
                        var realms = new string[] { null, "splunk.com", "splunk:com" };

                        for (int i = 0; i < 50 - sps.Count; i++)
                        {
                            var username = surname + i;
                            var realm = realms[i % realms.Length];
                            var password = MockContext.GetOrElse(Membership.GeneratePassword(15, 2));

                            StoragePassword sp = await service.StoragePasswords.CreateAsync(password, username, realm);

                            Assert.Equal(password, sp.ClearPassword);
                            Assert.Equal(username, sp.Username);
                            Assert.Equal(realm, sp.Realm);
                        }

                        await service.StoragePasswords.GetAllAsync();
                    }

                    int count = 0;

                    foreach (var sp in sps)
                    {
                        count++;
                    }

                    Assert.Equal(sps.Count, count);

                    var spl = new List<StoragePassword>(sps.Count);

                    for (int i = 0; i < count; i++)
                    {
                        spl.Add(sps[i]);
                    }

                    Assert.True(sps.SequenceEqual(spl));
                }
            }
        }

        [Trait("acceptance-test", "Splunk.Client.Service")]
        [MockContext]
        [Fact]
        public async Task CanLoginAndLogoff()
        {
            using (var service = await SdkHelper.CreateService(Namespace.Default))
            {
                try
                {
                    await service.Applications.GetAllAsync();
                }
                catch (Exception e)
                {
                    Assert.True(false, string.Format("Expected: No exception, Actual: {1}", e.GetType().FullName));
                }

                await service.LogOffAsync();

                Assert.Null(service.SessionKey);

                try
                {
                    await service.Applications.GetAllAsync();
                    Assert.True(false, "Expected AuthenticationFailureException");
                }
                catch (AuthenticationFailureException e)
                {
                    Assert.Equal(HttpStatusCode.Unauthorized, e.StatusCode);
                }

                try
                {
                    await service.LogOnAsync("admin", "bad-password");
                    Assert.False(true, string.Format("Expected: {0}, Actual: {1}", typeof(AuthenticationFailureException).FullName, "no exception"));
                }
                catch (AuthenticationFailureException e)
                {
                    Assert.Equal(e.StatusCode, HttpStatusCode.Unauthorized);
                    Assert.Equal(e.Details.Count, 1);
                    Assert.Equal(e.Details[0], new Message(MessageType.Warning, "Login failed"));
                }
                catch (Exception e)
                {
                    Assert.True(false, string.Format("Expected: {0}, Actual: {1}", typeof(AuthenticationFailureException).FullName, e.GetType().FullName));
                }
            }
        }

        #endregion

        #region Applications

        [Trait("acceptance-test", "Splunk.Client.Application")]
        [MockContext]
        [Fact]
        public async Task CanCrudApplication()
        {
            using (var service = await SdkHelper.CreateService())
            {
                //// Install, update, and remove the Splunk App for Twitter Data, version 2.3.1

                var twitterApp = await service.Applications.GetOrNullAsync("twitter2");

                if (twitterApp != null)
                {
                    await twitterApp.RemoveAsync();

                    try
                    {
                        await twitterApp.GetAsync();
                        Assert.False(true, "Expected ResourceNotFoundException");
                    }
                    catch (ResourceNotFoundException)
                    { }

                    twitterApp = await service.Applications.GetOrNullAsync("twitter2");
                    Assert.Null(twitterApp);
                }

                IPHostEntry splunkHostEntry = await Dns.GetHostEntryAsync(service.Context.Host);
                IPHostEntry localHostEntry = await Dns.GetHostEntryAsync("localhost");

                if (splunkHostEntry.HostName == localHostEntry.HostName)
                {
                    var path = Path.Combine(Environment.CurrentDirectory, "Data", "app-for-twitter-data_230.spl");
                    Assert.True(File.Exists(path));

                    twitterApp = await service.Applications.InstallAsync(path, update: true);

                    //// Other asserts on the contents of the update

                    Assert.Equal("Splunk", twitterApp.ApplicationAuthor);
                    Assert.Equal(true, twitterApp.CheckForUpdates);
                    Assert.Equal(false, twitterApp.Configured);
                    Assert.Equal("This application indexes Twitter's sample stream.", twitterApp.Description);
                    Assert.Equal("Splunk-Twitter Connector", twitterApp.Label);
                    Assert.Equal(false, twitterApp.Refresh);
                    Assert.Equal(false, twitterApp.StateChangeRequiresRestart);
                    Assert.Equal("2.3.0", twitterApp.Version);
                    Assert.Equal(true, twitterApp.Visible);

                    //// TODO: Check ApplicationSetupInfo and ApplicationUpdateInfo
                    //// We might check that there is no update info for 2.3.1:
                    ////    Assert.Null(twitterApplicationUpdateInfo.Update);
                    //// Then change the version number to 2.3.0:
                    ////    await twitterApplication.UpdateAsync(new ApplicationAttributes() { Version = "2.3.0" });
                    //// Finally:
                    //// ApplicationUpdateInfo twitterApplicationUpdateInfo = await twitterApplication.GetUpdateInfoAsync();
                    //// Assert.NotNull(twitterApplicationUpdateInfo.Update);
                    //// Assert.True(string.Compare(twitterApplicationUpdateInfo.Update.Version, "2.3.0") == 1, "expect the newer twitter app info");
                    //// Assert.Equal("41ceb202053794cfec54b8d28f78d83c", twitterApplicationUpdateInfo.Update.Checksum);

                    var setupInfo = await twitterApp.GetSetupInfoAsync();
                    var updateInfo = await twitterApp.GetUpdateInfoAsync();

                    await twitterApp.RemoveAsync();

                    try
                    {
                        await twitterApp.GetAsync();
                        Assert.False(true, "Expected ResourceNotFoundException");
                    }
                    catch (ResourceNotFoundException)
                    { }

                    twitterApp = await service.Applications.GetOrNullAsync("twitter2");
                    Assert.Null(twitterApp);
                }

                //// Create an app from one of the built-in templates

                var name = MockContext.GetOrElse(string.Format("delete-me-{0}", Guid.NewGuid()));

                var creationAttributes = new ApplicationAttributes()
                {
                    ApplicationAuthor = "Splunk",
                    Configured = true,
                    Description = "This app confirms that an app can be created from a template",
                    Label = name,
                    Version = "2.0.0",
                    Visible = true
                };

                var templatedApp = await service.Applications.CreateAsync(name, "barebones", creationAttributes);

                Assert.Equal(creationAttributes.ApplicationAuthor, templatedApp.ApplicationAuthor);
                Assert.Equal(true, templatedApp.CheckForUpdates);
                Assert.Equal(creationAttributes.Configured, templatedApp.Configured);
                Assert.Equal(creationAttributes.Description, templatedApp.Description);
                Assert.Equal(creationAttributes.Label, templatedApp.Label);
                Assert.Equal(false, templatedApp.Refresh);
                Assert.Equal(false, templatedApp.StateChangeRequiresRestart);
                Assert.Equal(creationAttributes.Version, templatedApp.Version);
                Assert.Equal(creationAttributes.Visible, templatedApp.Visible);

                var updateAttributes = new ApplicationAttributes()
                {
                    ApplicationAuthor = "Splunk, Inc.",
                    Configured = true,
                    Description = "This app update confirms that an app can be updated from a template",
                    Label = name,
                    Version = "2.0.1",
                    Visible = true
                };

                bool updatedSnapshot = await templatedApp.UpdateAsync(updateAttributes, checkForUpdates: true);
                Assert.True(updatedSnapshot);
                await templatedApp.GetAsync(); // Because UpdateAsync doesn't produce an updated snapshot

                Assert.Equal(updateAttributes.ApplicationAuthor, templatedApp.ApplicationAuthor);
                Assert.Equal(true, templatedApp.CheckForUpdates);
                Assert.Equal(updateAttributes.Configured, templatedApp.Configured);
                Assert.Equal(updateAttributes.Description, templatedApp.Description);
                Assert.Equal(updateAttributes.Label, templatedApp.Label);
                Assert.Equal(false, templatedApp.Refresh);
                Assert.Equal(false, templatedApp.StateChangeRequiresRestart);
                Assert.Equal(updateAttributes.Version, templatedApp.Version);
                Assert.Equal(updateAttributes.Visible, templatedApp.Visible);

                Assert.False(templatedApp.Disabled);

                await templatedApp.DisableAsync();
                await templatedApp.GetAsync(); // Because POST apps/local/{name} does not return an updated snapshot
                Assert.True(templatedApp.Disabled);

                await templatedApp.EnableAsync();
                await templatedApp.GetAsync(); // Because POST apps/local/{name} does not return an updated snapshot
                Assert.False(templatedApp.Disabled);

                var archiveInfo = await templatedApp.PackageAsync();

                if (splunkHostEntry.HostName == localHostEntry.HostName)
                {
                    File.Delete(archiveInfo.Path);
                }

                await templatedApp.RemoveAsync();

                try
                {
                    await templatedApp.GetAsync();
                    Assert.False(true, "Expected ResourceNotFoundException");
                }
                catch (ResourceNotFoundException)
                { }

                templatedApp = await service.Applications.GetOrNullAsync(templatedApp.Name);
                Assert.Null(templatedApp);
            }
        }

        [Trait("acceptance-test", "Splunk.Client.ApplicationCollection")]
        [MockContext]
        [Fact]
        public async Task CanGetApplications()
        {
            foreach (var ns in TestNamespaces)
            {
                using (var service = await SdkHelper.CreateService(ns))
                {
                    var args = new ApplicationCollection.Filter()
                    {
                        Offset = 0,
                        Count = 10
                    };

                    do
                    {
                        await service.Applications.GetSliceAsync(args);
                        await service.Applications.ReloadAsync();

                        foreach (var application in service.Applications)
                        {
                            string value = null;

                            Assert.DoesNotThrow(() => value = string.Format("ApplicationAuthor = {0}", application.ApplicationAuthor));
                            Assert.DoesNotThrow(() => value = string.Format("Author = {0}", application.Author));
                            Assert.DoesNotThrow(() => value = string.Format("CheckForUpdates = {0}", application.CheckForUpdates));
                            Assert.DoesNotThrow(() => value = string.Format("Configured = {0}", application.Configured));
                            Assert.DoesNotThrow(() => value = string.Format("Description = {0}", application.Description));
                            Assert.DoesNotThrow(() => value = string.Format("Disabled = {0}", application.Disabled));
                            Assert.DoesNotThrow(() => value = string.Format("Eai = {0}", application.Eai));
                            Assert.DoesNotThrow(() => value = string.Format("Id = {0}", application.Id));
                            Assert.DoesNotThrow(() => value = string.Format("Label = {0}", application.Label));
                            Assert.DoesNotThrow(() => value = string.Format("Links = {0}", application.Links));
                            Assert.DoesNotThrow(() => value = string.Format("Name = {0}", application.Name));
                            Assert.DoesNotThrow(() => value = string.Format("Namespace = {0}", application.Namespace));
                            //Assert.DoesNotThrow(() => value = string.Format("Published = {0}", application.Published));
                            Assert.DoesNotThrow(() => value = string.Format("ResourceName = {0}", application.ResourceName));
                            Assert.DoesNotThrow(() => value = string.Format("StateChangeRequiresRestart = {0}", application.StateChangeRequiresRestart));
                            Assert.DoesNotThrow(() => value = string.Format("Updated = {0}", application.Updated));
                            Assert.DoesNotThrow(() => value = string.Format("Version = {0}", application.Version));
                            Assert.DoesNotThrow(() => value = string.Format("Visible = {0}", application.Visible));
                        }

                        args.Offset += service.Applications.Pagination.ItemsPerPage;
                    }
                    while (args.Offset < service.Applications.Pagination.TotalResults);
                }
            }
        }

        #endregion

        #region Configuration

        [Trait("acceptance-test", "Splunk.Client.Configuration")]
        [MockContext]
        [Fact]
        public async Task CanCrudConfiguration() // no delete operation is available
        {
            const string testApplicationName = "acceptance-test_Splunk.Client.Configuration";

            using (var service = await SdkHelper.CreateService())
            {
                Application application = await service.Applications.GetOrNullAsync(testApplicationName);

                if (application != null)
                {
                    await application.RemoveAsync();

                    application = await service.Applications.GetOrNullAsync(testApplicationName);
                    Assert.Null(application);
                }

                await service.Applications.CreateAsync(testApplicationName, "barebones");
                application = await service.Applications.GetOrNullAsync(testApplicationName);
                Assert.NotNull(application);

                await service.Server.RestartAsync(2 * 60 * 1000);
            }

            using (var service = await(SdkHelper.CreateService(new Namespace("nobody", testApplicationName))))
            {
                var fileName = MockContext.GetOrElse(string.Format("delete-me-{0}", Guid.NewGuid()));

                //// Create

                var configuration = await service.Configurations.CreateAsync(fileName);

                //// Read

                configuration = await service.Configurations.GetAsync(fileName);

                //// Update the default stanza through a ConfigurationStanza object

                var defaultStanza = await configuration.UpdateAsync("default", new Argument("foo", 1), new Argument("bar", 2));
                await defaultStanza.UpdateAsync(new Argument("bar", 3), new Argument("foobar", 4));
                await defaultStanza.UpdateAsync("non_existent_setting", "some_value");

                await defaultStanza.GetAsync(); // because the rest api does not return settings unless you ask for them
                Assert.Equal(4, defaultStanza.Count);

                ConfigurationSetting setting;

                setting = defaultStanza.SingleOrDefault(s => s.Title == "foo");
                Assert.NotNull(setting);
                Assert.Equal("1", setting.Value);

                setting = defaultStanza.SingleOrDefault(s => s.Title == "bar");
                Assert.NotNull(setting);
                Assert.Equal("3", setting.Value);

                setting = defaultStanza.SingleOrDefault(s => s.Title == "foobar");
                Assert.NotNull(setting);
                Assert.Equal("4", setting.Value);

                setting = defaultStanza.SingleOrDefault(s => s.Title == "non_existent_setting");
                Assert.NotNull(setting);
                Assert.Equal("some_value", setting.Value);

                //// Create, read, update, and delete a stanza through the Service object

                ConfigurationStanza configurationStanza = await configuration.CreateAsync("stanza");
                Assert.Equal(0, configurationStanza.Count);

                bool isUpdatedSnapshot = await configurationStanza.UpdateAsync(new Argument("foo", 5), new Argument("bar", 6));
                Assert.False(isUpdatedSnapshot);
                Assert.Equal(0, configurationStanza.Count);

                await configurationStanza.GetAsync();
                Assert.Equal(4, configurationStanza.Count); // because all stanzas inherit from the default stanza

                setting = configurationStanza.SingleOrDefault(s => s.Title == "foo");
                Assert.NotNull(setting);
                Assert.Equal("5", setting.Value);

                setting = configurationStanza.SingleOrDefault(s => s.Title == "bar");
                Assert.NotNull(setting);
                Assert.Equal("6", setting.Value);

                await configurationStanza.RemoveAsync();

                try
                {
                    await configurationStanza.GetAsync();
                    Assert.True(false);
                }
                catch (ResourceNotFoundException)
                { }

                configurationStanza = await configuration.GetOrNullAsync("stanza");
                Assert.Null(configurationStanza);
            }

            using (var service = await SdkHelper.CreateService())
            {
                Application application = await service.Applications.GetAsync(testApplicationName);
                await application.RemoveAsync();
                await service.Server.RestartAsync(2 * 60 * 1000);
            }
        }

        [Trait("acceptance-test", "Splunk.Client.ConfigurationCollection")]
        [MockContext]
        [Fact]
        public async Task CanGetConfigurations()
        {
            Stopwatch stopwatch = new Stopwatch();
            foreach (Namespace ns in TestNamespaces)
            {
                Console.WriteLine("namespace=" + ns);
                using (var service = await SdkHelper.CreateService())
                {
                    var inputsConfiguration = await service.Configurations.GetAsync("inputs");

<<<<<<< HEAD
=======
                    Console.WriteLine("    # of inputs={0}.", inputsConfiguration.Count);
                    stopwatch.Start();
>>>>>>> 192bb4c1
                    foreach (var stanza in inputsConfiguration)  // TODO: FAILS BECAUSE OF MONO URI IMPLEMENTATION!
                    {
                        await stanza.GetAsync();
                    }
                    stopwatch.Stop();
                    Console.WriteLine("    take {0}s to enumberate inputsConfiguration.", stopwatch.Elapsed.Seconds);
                    await service.Configurations.GetAllAsync();

                    Console.WriteLine("    # of service.Configurations={0}.", service.Configurations.Count);
                    stopwatch.Start();
                    foreach (Configuration configuration in service.Configurations)
                    {
                        await configuration.GetAllAsync();

                        Console.WriteLine("        # of configuration={0}.", configuration.Count);
                        foreach (ConfigurationStanza stanza in configuration)
                        {
                            await stanza.GetAsync();
                        }
                    }
                    stopwatch.Stop();
                    Console.WriteLine("    take {0}s to enumberate service.Configurations.", stopwatch.Elapsed.Seconds);

                    var configurationList = new List<Configuration>(service.Configurations.Count);

                    stopwatch.Start();
                    for (int i = 0; i < service.Configurations.Count; i++)
                    {
                        Configuration configuration = service.Configurations[i];
                        configurationList.Add(configuration);

                        await configuration.GetAllAsync();
                        var stanzaList = new List<ConfigurationStanza>(configuration.Count);

                        for (int j = 0; j < configuration.Count; j++)
                        {
                            ConfigurationStanza stanza = configuration[j];
                            stanzaList.Add(stanza);
                            await stanza.GetAsync();
                        }

                        Assert.Equal(configuration.ToList(), stanzaList);
                    }
                    stopwatch.Stop();
                    Console.WriteLine("take {0}s to add/compare all configurations.", stopwatch.Elapsed.Seconds);

                    Assert.Equal(service.Configurations.ToList(), configurationList);
                }
            }
        }

        #endregion

        #region Indexes

        [Trait("acceptance-test", "Splunk.Client.Index")]
        [MockContext]
        [Fact]
        public async Task CanCrudIndex()
        {
            var ns = new Namespace("nobody", "search");

            using (var service = await SdkHelper.CreateService(ns))
            {
                var indexName = MockContext.GetOrElse(string.Format("delete-me-{0}", Guid.NewGuid()));
                Index index;
                
                //// Create

                index = await service.Indexes.CreateAsync(indexName);
                Assert.Equal(true, index.EnableOnlineBucketRepair);

                //// Read

                index = await service.Indexes.GetAsync(indexName);

                //// Update

                Exception updateException = null;

                try
                {
                    var attributes = new IndexAttributes()
                    {
                        EnableOnlineBucketRepair = false
                    };

                    await index.UpdateAsync(attributes);
                    Assert.Equal(attributes.EnableOnlineBucketRepair, index.EnableOnlineBucketRepair);
                    Assert.False(index.Disabled);

                    await index.DisableAsync();
                    Assert.True(index.Disabled);

                    await service.Server.RestartAsync(2 * 60 * 1000);
                    await service.LogOnAsync();

                    await index.EnableAsync();
                    Assert.False(index.Disabled);

                }
                catch (Exception e)
                {
                    updateException = e;
                }

                //// Delete

                try 
                {
                    await index.RemoveAsync();
                }
                catch (Exception removeException)
                {
                    if (updateException != null)
                    {
                        var text = string.Format("Update/remove failed:\nUpdate failure: {0}\n\n{1}\nRemove failure: {2}\n{3}",
                            updateException.Message, updateException.StackTrace, 
                            removeException.Message, removeException.StackTrace);
                        Assert.True(false, text);
                    }
                    throw;
                }

                try
                {
                    await index.GetAsync();
                    Assert.True(false);
                }
                catch (ResourceNotFoundException)
                { }

                index = await service.Indexes.GetOrNullAsync(indexName);
                Assert.Null(index);
            }
        }

        [Trait("acceptance-test", "Splunk.Client.IndexCollection")]
        [MockContext]
        [Fact]
        public async Task CanGetIndexes()
        {
            using (var service = await SdkHelper.CreateService(new Namespace(user: "nobody", app: "search")))
            {
                await service.Indexes.GetAllAsync();

                foreach (var entity in service.Indexes)
                {
                    await entity.GetAsync();

                    Assert.Equal(entity.ToString(), entity.Id.ToString());

                    Assert.DoesNotThrow(() => { bool value = entity.AssureUTF8; });
                    Assert.DoesNotThrow(() => { string value = entity.BlockSignatureDatabase; });
                    Assert.DoesNotThrow(() => { int value = entity.BlockSignSize; });
                    Assert.DoesNotThrow(() => { int value = entity.BloomFilterTotalSizeKB; });
                    Assert.DoesNotThrow(() => { string value = entity.BucketRebuildMemoryHint; });
                    Assert.DoesNotThrow(() => { string value = entity.ColdPath; });
                    Assert.DoesNotThrow(() => { string value = entity.ColdPathExpanded; });
                    Assert.DoesNotThrow(() => { string value = entity.ColdToFrozenDir; });
                    Assert.DoesNotThrow(() => { string value = entity.ColdToFrozenScript; });
                    Assert.DoesNotThrow(() => { long value = entity.CurrentDBSizeMB; });
                    Assert.DoesNotThrow(() => { string value = entity.DefaultDatabase; });
                    Assert.DoesNotThrow(() => { bool value = entity.Disabled; });
                    Assert.DoesNotThrow(() => { Eai value = entity.Eai; });
                    Assert.DoesNotThrow(() => { bool value = entity.EnableOnlineBucketRepair; });
                    Assert.DoesNotThrow(() => { bool value = entity.EnableRealTimeSearch; });
                    Assert.DoesNotThrow(() => { int value = entity.FrozenTimePeriodInSecs; });
                    Assert.DoesNotThrow(() => { string value = entity.HomePath; });
                    Assert.DoesNotThrow(() => { string value = entity.HomePathExpanded; });
                    Assert.DoesNotThrow(() => { string value = entity.IndexThreads; });
                    Assert.DoesNotThrow(() => { bool value = entity.IsInternal; });
                    Assert.DoesNotThrow(() => { bool value = entity.IsReady; });
                    Assert.DoesNotThrow(() => { bool value = entity.IsVirtual; });
                    Assert.DoesNotThrow(() => { long value = entity.LastInitSequenceNumber; });
                    Assert.DoesNotThrow(() => { long value = entity.LastInitTime; });
                    Assert.DoesNotThrow(() => { string value = entity.MaxBloomBackfillBucketAge; });
                    Assert.DoesNotThrow(() => { int value = entity.MaxBucketSizeCacheEntries; });
                    Assert.DoesNotThrow(() => { int value = entity.MaxConcurrentOptimizes; });
                    Assert.DoesNotThrow(() => { string value = entity.MaxDataSize; });
                    Assert.DoesNotThrow(() => { int value = entity.MaxHotBuckets; });
                    Assert.DoesNotThrow(() => { int value = entity.MaxHotIdleSecs; });
                    Assert.DoesNotThrow(() => { int value = entity.MaxHotSpanSecs; });
                    Assert.DoesNotThrow(() => { int value = entity.MaxMemMB; });
                    Assert.DoesNotThrow(() => { int value = entity.MaxMetaEntries; });
                    Assert.DoesNotThrow(() => { int value = entity.MaxRunningProcessGroups; });
                    Assert.DoesNotThrow(() => { int value = entity.MaxRunningProcessGroupsLowPriority; });
                    Assert.DoesNotThrow(() => { DateTime value = entity.MaxTime; });
                    Assert.DoesNotThrow(() => { int value = entity.MaxTimeUnreplicatedNoAcks; });
                    Assert.DoesNotThrow(() => { int value = entity.MaxTimeUnreplicatedWithAcks; });
                    Assert.DoesNotThrow(() => { int value = entity.MaxTotalDataSizeMB; });
                    Assert.DoesNotThrow(() => { int value = entity.MaxWarmDBCount; });
                    Assert.DoesNotThrow(() => { string value = entity.MemPoolMB; });
                    Assert.DoesNotThrow(() => { string value = entity.MinRawFileSyncSecs; });
                    Assert.DoesNotThrow(() => { DateTime value = entity.MinTime; });
                    Assert.DoesNotThrow(() => { int value = entity.PartialServiceMetaPeriod; });
                    Assert.DoesNotThrow(() => { int value = entity.ProcessTrackerServiceInterval; });
                    Assert.DoesNotThrow(() => { int value = entity.QuarantineFutureSecs; });
                    Assert.DoesNotThrow(() => { int value = entity.QuarantinePastSecs; });
                    Assert.DoesNotThrow(() => { int value = entity.RawChunkSizeBytes; });
                    Assert.DoesNotThrow(() => { int value = entity.RepFactor; });
                    Assert.DoesNotThrow(() => { int value = entity.RotatePeriodInSecs; });
                    Assert.DoesNotThrow(() => { int value = entity.ServiceMetaPeriod; });
                    Assert.DoesNotThrow(() => { bool value = entity.ServiceOnlyAsNeeded; });
                    Assert.DoesNotThrow(() => { int value = entity.ServiceSubtaskTimingPeriod; });
                    Assert.DoesNotThrow(() => { string value = entity.SummaryHomePathExpanded; });
                    Assert.DoesNotThrow(() => { bool value = entity.Sync; });
                    Assert.DoesNotThrow(() => { bool value = entity.SyncMeta; });
                    Assert.DoesNotThrow(() => { string value = entity.ThawedPath; });
                    Assert.DoesNotThrow(() => { string value = entity.ThawedPathExpanded; });
                    Assert.DoesNotThrow(() => { int value = entity.ThrottleCheckPeriod; });
                    Assert.DoesNotThrow(() => { long value = entity.TotalEventCount; });
                    Assert.DoesNotThrow(() => { string value = entity.TStatsHomePath; });
                    Assert.DoesNotThrow(() => { string value = entity.TStatsHomePathExpanded; });

                    var sameEntity = await service.Indexes.GetAsync(entity.ResourceName.Title);

                    Assert.Equal(entity.ResourceName, sameEntity.ResourceName);

                    Assert.Equal(entity.AssureUTF8, sameEntity.AssureUTF8);
                    Assert.Equal(entity.BlockSignatureDatabase, sameEntity.BlockSignatureDatabase);
                    Assert.Equal(entity.BlockSignSize, sameEntity.BlockSignSize);
                    Assert.Equal(entity.BloomFilterTotalSizeKB, sameEntity.BloomFilterTotalSizeKB);
                    Assert.Equal(entity.BucketRebuildMemoryHint, sameEntity.BucketRebuildMemoryHint);
                    Assert.Equal(entity.ColdPath, sameEntity.ColdPath);
                    Assert.Equal(entity.ColdPathExpanded, sameEntity.ColdPathExpanded);
                    Assert.Equal(entity.ColdToFrozenDir, sameEntity.ColdToFrozenDir);
                    Assert.Equal(entity.ColdToFrozenScript, sameEntity.ColdToFrozenScript);
                    Assert.Equal(entity.CurrentDBSizeMB, sameEntity.CurrentDBSizeMB);
                    Assert.Equal(entity.DefaultDatabase, sameEntity.DefaultDatabase);
                    Assert.Equal(entity.Disabled, sameEntity.Disabled);
                    // Assert.Equal(entity.Eai, sameEntity.Eai); // TODO: verify this property setting (?)
                    Assert.Equal(entity.EnableOnlineBucketRepair, sameEntity.EnableOnlineBucketRepair);
                    Assert.Equal(entity.EnableRealTimeSearch, sameEntity.EnableRealTimeSearch);
                    Assert.Equal(entity.FrozenTimePeriodInSecs, sameEntity.FrozenTimePeriodInSecs);
                    Assert.Equal(entity.HomePath, sameEntity.HomePath);
                    Assert.Equal(entity.HomePathExpanded, sameEntity.HomePathExpanded);
                    Assert.Equal(entity.IndexThreads, sameEntity.IndexThreads);
                    Assert.Equal(entity.IsInternal, sameEntity.IsInternal);
                    Assert.Equal(entity.IsReady, sameEntity.IsReady);
                    Assert.Equal(entity.IsVirtual, sameEntity.IsVirtual);
                    Assert.Equal(entity.LastInitSequenceNumber, sameEntity.LastInitSequenceNumber);
                    Assert.Equal(entity.LastInitTime, sameEntity.LastInitTime);
                    Assert.Equal(entity.MaxBloomBackfillBucketAge, sameEntity.MaxBloomBackfillBucketAge);
                    Assert.Equal(entity.MaxBucketSizeCacheEntries, sameEntity.MaxBucketSizeCacheEntries);
                    Assert.Equal(entity.MaxConcurrentOptimizes, sameEntity.MaxConcurrentOptimizes);
                    Assert.Equal(entity.MaxDataSize, sameEntity.MaxDataSize);
                    Assert.Equal(entity.MaxHotBuckets, sameEntity.MaxHotBuckets);
                    Assert.Equal(entity.MaxHotIdleSecs, sameEntity.MaxHotIdleSecs);
                    Assert.Equal(entity.MaxHotSpanSecs, sameEntity.MaxHotSpanSecs);
                    Assert.Equal(entity.MaxMemMB, sameEntity.MaxMemMB);
                    Assert.Equal(entity.MaxMetaEntries, sameEntity.MaxMetaEntries);
                    Assert.Equal(entity.MaxRunningProcessGroups, sameEntity.MaxRunningProcessGroups);
                    Assert.Equal(entity.MaxRunningProcessGroupsLowPriority, sameEntity.MaxRunningProcessGroupsLowPriority);
                    Assert.True((sameEntity.MaxTime - entity.MaxTime)<=new TimeSpan(0,0,20));//expect the test finish run within 20s which means new events comes only within 20s
                    Assert.Equal(entity.MaxTimeUnreplicatedNoAcks, sameEntity.MaxTimeUnreplicatedNoAcks);
                    Assert.Equal(entity.MaxTimeUnreplicatedWithAcks, sameEntity.MaxTimeUnreplicatedWithAcks);
                    Assert.Equal(entity.MaxTotalDataSizeMB, sameEntity.MaxTotalDataSizeMB);
                    Assert.Equal(entity.MaxWarmDBCount, sameEntity.MaxWarmDBCount);
                    Assert.Equal(entity.MemPoolMB, sameEntity.MemPoolMB);
                    Assert.Equal(entity.MinRawFileSyncSecs, sameEntity.MinRawFileSyncSecs);
                    Assert.Equal(entity.MinTime, sameEntity.MinTime);
                    Assert.Equal(entity.PartialServiceMetaPeriod, sameEntity.PartialServiceMetaPeriod);
                    Assert.Equal(entity.ProcessTrackerServiceInterval, sameEntity.ProcessTrackerServiceInterval);
                    Assert.Equal(entity.QuarantineFutureSecs, sameEntity.QuarantineFutureSecs);
                    Assert.Equal(entity.QuarantinePastSecs, sameEntity.QuarantinePastSecs);
                    Assert.Equal(entity.RawChunkSizeBytes, sameEntity.RawChunkSizeBytes);
                    Assert.Equal(entity.RepFactor, sameEntity.RepFactor);
                    Assert.Equal(entity.RotatePeriodInSecs, sameEntity.RotatePeriodInSecs);
                    Assert.Equal(entity.ServiceMetaPeriod, sameEntity.ServiceMetaPeriod);
                    Assert.Equal(entity.ServiceOnlyAsNeeded, sameEntity.ServiceOnlyAsNeeded);
                    Assert.Equal(entity.ServiceSubtaskTimingPeriod, sameEntity.ServiceSubtaskTimingPeriod);
                    Assert.Equal(entity.SummaryHomePathExpanded, sameEntity.SummaryHomePathExpanded);
                    Assert.Equal(entity.Sync, sameEntity.Sync);
                    Assert.Equal(entity.SyncMeta, sameEntity.SyncMeta);
                    Assert.Equal(entity.ThawedPath, sameEntity.ThawedPath);
                    Assert.Equal(entity.ThawedPathExpanded, sameEntity.ThawedPathExpanded);
                    Assert.Equal(entity.ThrottleCheckPeriod, sameEntity.ThrottleCheckPeriod);
                    Assert.Equal(entity.TotalEventCount, sameEntity.TotalEventCount);
                    Assert.Equal(entity.TStatsHomePath, sameEntity.TStatsHomePath);
                    Assert.Equal(entity.TStatsHomePathExpanded, sameEntity.TStatsHomePathExpanded);
                }
            }
        }

        #endregion

        #region Inputs

        [Trait("acceptance-test", "Splunk.Client.Transmitter")]
        [MockContext]
        [Fact]
        public async Task CanSendEvents()
        {
            using (var service = await SdkHelper.CreateService())
            {
                // default index

                Index index = await service.Indexes.GetAsync("main");
                Assert.NotNull(index);
                Assert.False(index.Disabled);

                var receiver = service.Transmitter;

                long currentEventCount = index.TotalEventCount;
                int sendEventCount = 10;

                for (int i = 0; i < sendEventCount; i++)
                {
                    var result = await receiver.SendAsync(
                        MockContext.GetOrElse(string.Format("{0:D6} {1} Simple event", i, DateTime.Now)));
                    Assert.NotNull(result);
                }

                Stopwatch watch = Stopwatch.StartNew();                

                while (watch.Elapsed < new TimeSpan(0, 0, 120) && index.TotalEventCount != currentEventCount + sendEventCount)
                {
                    await Task.Delay(1000);
                    await index.GetAsync();
                }

                Console.WriteLine("After send {0} string events, Current Index TotalEventCount = {1} ", sendEventCount, index.TotalEventCount);
                Console.WriteLine("Sleep {0}s to wait index.TotalEventCount got updated", watch.Elapsed);
                Assert.True(index.TotalEventCount == currentEventCount + sendEventCount);

                // Test stream events

                currentEventCount = currentEventCount + sendEventCount;

                using (var eventStream = new MemoryStream())
                {
                    using (var writer = new StreamWriter(eventStream, Encoding.UTF8, 4096, leaveOpen: true))
                    {
                        for (int i = 0; i < sendEventCount; i++)
                        {
                            writer.Write(
                                MockContext.GetOrElse(string.Format("{0:D6}, {1}, Stream event\r\n", i, DateTime.Now)));
                        }
                    }

                    eventStream.Seek(0, SeekOrigin.Begin);
                    await receiver.SendAsync(eventStream);
                }

                watch.Restart();

                while (watch.Elapsed < new TimeSpan(0, 0, 120) && index.TotalEventCount != currentEventCount + sendEventCount)
                {
                    await Task.Delay(1000);
                    await index.GetAsync();
                }

                Console.WriteLine("After send {0} strem events, Current Index TotalEventCount = {1} ", sendEventCount, index.TotalEventCount);
                Console.WriteLine("Sleep {0}s to wait index.TotalEventCount got updated", watch.Elapsed);
                Assert.True(index.TotalEventCount == currentEventCount + sendEventCount);
            }
        }

        #endregion
       
        #region Search

        [Trait("acceptance-test", "Splunk.Client.Job")]
        [MockContext]
        [Fact]
        public async Task CanCrudJob()
        {
            using (var service = await SdkHelper.CreateService())
            {
                Job job1 = null, job2 = null;

                //// Create

                job1 = await service.Jobs.CreateAsync("search index=_internal | head 100");

                using (SearchResultStream stream = await job1.GetSearchEventsAsync())
                {
                }

                using (SearchResultStream stream = await job1.GetSearchPreviewAsync())
                {
                }

                using (SearchResultStream stream = await job1.GetSearchResultsAsync())
                {
                }

                //// Read

                job2 = await service.Jobs.GetAsync(job1.ResourceName.Title);

                Assert.Equal(job1.ResourceName.Title, job2.ResourceName.Title);
                Assert.Equal(job1.Name, job1.ResourceName.Title);
                Assert.Equal(job1.Name, job2.Name);
                Assert.Equal(job1.Sid, job1.Name);
                Assert.Equal(job1.Sid, job2.Sid);
                Assert.Equal(job1.Id, job2.Id);
                //Assert.Equal(new SortedDictionary<string, Uri>().Concat(job1.Links), new SortedDictionary<string, Uri>().Concat(job2.Links));

                //// Update

                bool updatedSnapshot = await job1.UpdateAsync(new CustomJobArgs
                    {
                        new Argument("foo", 1),
                        new Argument("bar", 2)
                    });

                Assert.True(updatedSnapshot);

                //// Delete

                await job1.RemoveAsync();

                try
                {
                    await job1.GetAsync();
                    Assert.True(false);
                }
                catch (ResourceNotFoundException)
                { }

                try
                {
                    await service.Jobs.GetAsync(job1.Name);
                    Assert.True(false);
                }
                catch (ResourceNotFoundException)
                { }

                job2 = await service.Jobs.GetOrNullAsync(job1.Name);
                Assert.Null(job2);
            }
        }

        [Trait("acceptance-test", "Splunk.Client.SavedSearch")]
        [MockContext]
        [Fact]
        public async Task CanCrudSavedSearch()
        {
            using (var service = await SdkHelper.CreateService())
            {
                //// Create

                var name = MockContext.GetOrElse(string.Format("delete-me-{0}", Guid.NewGuid()));
                var search = "search index=_internal | head 1000";

                var originalAttributes = new SavedSearchAttributes
                {
                    CronSchedule = "00 * * * *", // on the hour
                    IsScheduled = true,
                    IsVisible = false
                };

                var savedSearch = await service.SavedSearches.CreateAsync(name, search, originalAttributes);

                Assert.Equal(search, savedSearch.Search);
                Assert.Equal(originalAttributes.CronSchedule, savedSearch.CronSchedule);
                Assert.Equal(originalAttributes.IsScheduled, savedSearch.IsScheduled);
                Assert.Equal(originalAttributes.IsVisible, savedSearch.IsVisible);

                //// Read

                savedSearch = await service.SavedSearches.GetAsync(name);
                Assert.Equal(false, savedSearch.IsVisible);

                //// Read history

                var jobHistory = await savedSearch.GetHistoryAsync();
                Assert.Equal(0, jobHistory.Count);

                Job job1 = await savedSearch.DispatchAsync();

                jobHistory = await savedSearch.GetHistoryAsync();
                Assert.Equal(1, jobHistory.Count);
                Assert.Equal(job1, jobHistory[0]);
                Assert.Equal(job1.Name, jobHistory[0].Name);
                Assert.Equal(job1.ResourceName, jobHistory[0].ResourceName);
                Assert.Equal(job1.Sid, jobHistory[0].Sid);

                Job job2 = await savedSearch.DispatchAsync();

                jobHistory = await savedSearch.GetHistoryAsync();
                Assert.Equal(2, jobHistory.Count);
                Assert.Equal(1, jobHistory.Select(job => job).Where(job => job.Equals(job1)).Count());
                Assert.Equal(1, jobHistory.Select(job => job).Where(job => job.Equals(job2)).Count());

                await job1.CancelAsync();

                jobHistory = await savedSearch.GetHistoryAsync();
                Assert.Equal(1, jobHistory.Count);
                Assert.Equal(job2, jobHistory[0]);
                Assert.Equal(job2.Name, jobHistory[0].Name);
                Assert.Equal(job2.ResourceName, jobHistory[0].ResourceName);
                Assert.Equal(job2.Sid, jobHistory[0].Sid);

                await job2.CancelAsync();

                jobHistory = await savedSearch.GetHistoryAsync();
                Assert.Equal(0, jobHistory.Count);

                //// Read schedule

                var dateTime = MockContext.GetOrElse(DateTime.Now);
                var schedule = await savedSearch.GetScheduledTimesAsync(dateTime, dateTime.AddDays(2));

                Assert.Equal(48, schedule.Count);

                var expected = dateTime.AddMinutes(60);
                expected = expected.Date.AddHours(expected.Hour);

                Assert.Equal(expected, schedule[0]);

                //// Update

                search = "search index=_internal * earliest=-1m";

                var updatedAttributes = new SavedSearchAttributes
                {
                    ActionEmailBcc = "user1@splunk.com",
                    ActionEmailCC = "user2@splunk.com",
                    ActionEmailFrom = "user3@splunk.com",
                    ActionEmailTo = "user4@splunk.com, user5@splunk.com",
                    IsVisible = true
                };

                await savedSearch.UpdateAsync(search, updatedAttributes);

                Assert.Equal(search, savedSearch.Search);
                Assert.Equal(updatedAttributes.ActionEmailBcc, savedSearch.Actions.Email.Bcc);
                Assert.Equal(updatedAttributes.ActionEmailCC, savedSearch.Actions.Email.CC);
                Assert.Equal(updatedAttributes.ActionEmailFrom, savedSearch.Actions.Email.From);
                Assert.Equal(updatedAttributes.ActionEmailTo, savedSearch.Actions.Email.To);
                Assert.Equal(updatedAttributes.IsVisible, savedSearch.IsVisible);

                //// Update schedule

                dateTime = MockContext.GetOrElse(DateTime.Now);

                //// TODO: 
                //// Figure out why POST saved/searches/{name}/reschedule ignores schedule_time and runs the
                //// saved searches right away. Are we using the right time format?

                //// TODO: 
                //// Figure out how to parse or--more likely--complain that savedSearch.NextScheduledTime uses
                //// timezone names like "Pacific Daylight Time".

                await savedSearch.ScheduleAsync(dateTime.AddMinutes(15)); // Does not return anything but status
                await savedSearch.GetScheduledTimesAsync(dateTime, dateTime.AddDays(2));

                //// Delete

                await savedSearch.RemoveAsync();
            }
        }

        [Trait("acceptance-test", "Splunk.Client.Service")]
        [MockContext]
        [Fact]
        public async Task CanDispatchSavedSearch()
        {
            using (var service = await SdkHelper.CreateService())
            {
                Job job = await service.DispatchSavedSearchAsync("Splunk errors last 24 hours");
                
                using (SearchResultStream stream = await job.GetSearchResultsAsync())
                {
                    var results = new List<SearchResult>();

                    foreach (SearchResult result in stream)
                    {
                        results.Add(result);
                    }

                    Assert.NotEmpty(results);
                }
            }
        }
            
        [Trait("acceptance-test", "Splunk.Client.JobCollection")]
        [MockContext]
        [Fact]
        public async Task CanGetJobs()
        {
            using (var service = await SdkHelper.CreateService())
            {
                var jobs = new Job[]
                {
                    await service.Jobs.CreateAsync("search index=_internal | head 10"),
                    await service.Jobs.CreateAsync("search index=_internal | head 10"),
                    await service.Jobs.CreateAsync("search index=_internal | head 10"),
                    await service.Jobs.CreateAsync("search index=_internal | head 10"),
                    await service.Jobs.CreateAsync("search index=_internal | head 10"),
                };
                
                await service.Jobs.GetAllAsync();
                Assert.True(service.Jobs.Count >= jobs.Length);
                
                foreach (var job in jobs)
                {
                    Assert.Contains(job, service.Jobs);
                }

                var sequence = new List<Job>(service.Jobs.Count);

                for (int i = 0; i < service.Jobs.Count; i++)
                {
                    sequence.Add(service.Jobs[i]);
                }

                Assert.Equal(service.Jobs.ToList(), sequence);
            }
        }

        [Trait("acceptance-test", "Splunk.Client.SavedSearchCollection")]
        [MockContext]
        [Fact]
        public async Task CanGetSavedSearches()
        {
            using (var service = await SdkHelper.CreateService())
            {
                var savedSearches = service.SavedSearches;
                await savedSearches.GetAllAsync();

                foreach (SavedSearch savedSearch in savedSearches)
                {
                }

                for (int i = 0; i < savedSearches.Count; i++)
                {
                    SavedSearch savedSearch = savedSearches[i];
                }
            }
        }

        [Trait("acceptance-test", "Splunk.Client.Service")]
        [MockContext]
        [Fact]
        public async Task CanCancelExportSearchPreviews()
        {
            using (var service = await SdkHelper.CreateService())
            {
                const string search = "search index=_internal | tail 1000 | stats count by method";
                var args = new SearchExportArgs { Count = 0, EarliestTime = "-24h" };

                using (SearchPreviewStream stream = await service.ExportSearchPreviewsAsync(search, args))
                { }

                using (SearchPreviewStream stream = await service.ExportSearchPreviewsAsync(search, args))
                {
                    for (int i = 0; stream.ReadCount <= 0; i++)
                    {
                        await Task.Delay(10);
                    }
                }

                await service.LogOffAsync();
            }
        }

        [Trait("acceptance-test", "Splunk.Client.Service")]
        [MockContext]
        [Fact]
        public async Task CanCancelExportSearchResults()
        {
            using (var service = await SdkHelper.CreateService())
            {
                const string search = "search index=_internal | tail 100";
                var args = new SearchExportArgs { Count = 0 };

                using (SearchResultStream stream = await service.ExportSearchResultsAsync(search, args))
                { }

                using (SearchResultStream stream = await service.ExportSearchResultsAsync(search, args))
                {
                    for (int i = 0; stream.ReadCount <= 0; i++)
                    {
                        await Task.Delay(10);
                    }
                }

                await service.LogOffAsync();
            }
        }

        [Trait("acceptance-test", "Splunk.Client.Service")]
        [MockContext]
        [Fact]
        public async Task CanExportSearchPreviewsToEnumerable()
        {
            using (var service = await SdkHelper.CreateService())
            {
                const string search = "search index=_internal | tail 1000 | stats count by method";
                var args = new SearchExportArgs() { Count = 0, EarliestTime = "-24h" };

                using (SearchPreviewStream stream = await service.ExportSearchPreviewsAsync(search, args))
                {
                    var results = new List<SearchResult>();

                    foreach (var preview in stream)
                    {
                        Assert.Equal<IEnumerable<string>>(new List<string>
                            {
                                "method",
                                "count",
                            },
                            preview.FieldNames);

                        if (preview.IsFinal)
                        {
                            results.AddRange(preview.Results);
                        }
                    }

                    Assert.True(stream.ReadCount > 1);
                    Assert.NotEmpty(results);
                }

                await service.LogOffAsync();
            }
        }

        [Trait("acceptance-test", "Splunk.Client.Service")]
        [MockContext]
        [Fact]
        public async Task CanExportSearchPreviewsToObservable()
        {
            using (var service = await SdkHelper.CreateService())
            {
                const string search = "search index=_internal | tail 1000 | stats count by method";
                var args = new SearchExportArgs() { Count = 0, EarliestTime = "-24h" };

                using (SearchPreviewStream stream = await service.ExportSearchPreviewsAsync(search, args))
                {
                    var manualResetEvent = new ManualResetEvent(true);
                    var results = new List<SearchResult>();
                    var exception = (Exception)null;

                    stream.Subscribe(new Observer<SearchPreview>(
                        onNext: (preview) =>
                        {
                            Assert.Equal<IEnumerable<string>>(new List<string>
                                {
                                    "method",
                                    "count",
                                },
                                preview.FieldNames);

                            if (preview.IsFinal)
                            {
                                results.AddRange(preview.Results);
                            }
                        },
                        onCompleted: () =>
                        {
                            manualResetEvent.Set();
                        },
                        onError: (e) =>
                        {
                            exception = new ApplicationException("SearchPreviewStream error: " + e.Message, e);
                            manualResetEvent.Set();
                        }));

                    manualResetEvent.Reset();
                    manualResetEvent.WaitOne();

                    Assert.Null(exception);
                    Assert.NotEmpty(results);
                    Assert.True(stream.ReadCount > 1);
                }

                await service.LogOffAsync();
            }
        }

        [Trait("acceptance-test", "Splunk.Client.Service")]
        [MockContext]
        [Fact]
        public async Task CanExportSearchResultsToEnumerable()
        {
            using (var service = await SdkHelper.CreateService())
            {
                const string search = "search index=_internal | tail 100";
                var args = new SearchExportArgs { Count = 0 };

                using (SearchResultStream stream = await service.ExportSearchResultsAsync(search, args))
                {
                    var results = new List<SearchResult>();

                    foreach (SearchResult result in stream)
                    {
                        results.Add(result);
                    }
                }

                await service.LogOffAsync();
            }
        }

        [Trait("acceptance-test", "Splunk.Client.Service")]
        [MockContext]
        [Fact]
        public async Task CanExportSearchResultsToObservable()
        {
            using (var service = await SdkHelper.CreateService())
            {
                var args = new SearchExportArgs { Count = 0 };

                using (SearchResultStream stream = await service.ExportSearchResultsAsync("search index=_internal | tail 100", args))
                {
                    var manualResetEvent = new ManualResetEvent(true);
                    var results = new List<SearchResult>();
                    var exception = (Exception)null;
                    int readCount = 0;

                    stream.Subscribe(new Observer<SearchResult>(
                        onNext: (result) =>
                        {
                            var memberNames = result.GetDynamicMemberNames();
                            var count = stream.FieldNames.Intersect(memberNames).Count();
                            Assert.Equal(count, memberNames.Count());

                            if (stream.IsFinal)
                            {
                                results.Add(result);
                            }

                            readCount++;
                        },
                        onCompleted: () =>
                        {
                            manualResetEvent.Set();
                        },
                        onError: (e) =>
                        {
                            exception = new ApplicationException("SearchPreviewStream error: " + e.Message, e);
                            manualResetEvent.Set();
                        }));

                    manualResetEvent.Reset();
                    manualResetEvent.WaitOne();

                    Assert.Null(exception);
                    Assert.True(stream.IsFinal);
                    Assert.Equal(100, results.Count);
                    Assert.Equal(stream.ReadCount, readCount);
                }

                await service.LogOffAsync();
            }
        }

        [Trait("acceptance-test", "Splunk.Client.Service")]
        [MockContext]
        [Fact]
        public async Task CanSearchOneshot()
        {
            using (var service = await SdkHelper.CreateService())
            {
                var indexName = MockContext.GetOrElse(string.Format("delete-me-{0}", Guid.NewGuid().ToString("N")));

                var searches = new[] 
                {
                    new 
                    { 
                        Command = string.Format("search index={0} * | delete", indexName),
                        ResultCount = 0
                    },
                    new 
                    { 
                        Command = "search index=_internal | head 100",
                        ResultCount = 100
                    }
                };

                await service.Indexes.CreateAsync(indexName);

                foreach (var search in searches)
                {
                    var args = new JobArgs { MaxCount = 100000 };

                    using (SearchResultStream stream = await service.SearchOneShotAsync(search.Command, args))
                    {
                        var list = new List<SearchResult>();

                        foreach (SearchResult result in stream) 
                        {
                            list.Add(result);
                        }

                        Assert.Equal(search.ResultCount, stream.ReadCount);
                        Assert.Equal(search.ResultCount, list.Count);
                    }
                }
            }
        }

        #endregion

        #region System

        [Trait("acceptance-test", "Splunk.Client.ServerMessage")]
        [MockContext]
        [Fact]
        public async Task CanCrudServerMessage()
        {
            using (var service = await SdkHelper.CreateService())
            {
                //// Create

                var name = MockContext.GetOrElse(string.Format("delete-me-{0}", Guid.NewGuid()));
                ServerMessageCollection messages = service.Server.Messages;

                var messageList = new ServerMessage[] 
                {
                    await messages.CreateAsync(string.Format("{0}-{1}", name, ServerMessageSeverity.Information), ServerMessageSeverity.Information, "some message text"),
                    await messages.CreateAsync(string.Format("{0}-{1}", name, ServerMessageSeverity.Warning), ServerMessageSeverity.Warning, "some message text"),
                    await messages.CreateAsync(string.Format("{0}-{1}", name, ServerMessageSeverity.Error), ServerMessageSeverity.Error, "some message text")
                };

                //// Read

                await messages.GetAllAsync();

                foreach (var message in messageList)
                {
                    Assert.NotNull(messages.SingleOrDefault(m => m.Name == message.Name));
                    var messageCopy = await messages.GetAsync(message.Name);
                    Assert.Equal(message, messageCopy);
                    await message.GetAsync();
                }

                //// Delete (there is no update)

                foreach (var message in messages)
                {
                    if (message.Name.StartsWith("delete-me-"))
                    {
                        await message.RemoveAsync();
                    }
                }

                //// Verify delete

                await messages.GetAllAsync();

                foreach (var message in messages)
                {
                    Assert.False(message.Name.StartsWith("delete-me-"));
                }
            }
        }

        [Trait("acceptance-test", "Splunk.Client.ServerSettings")]
        [MockContext]
        [Fact]
        public async Task CanCrudServerSettings()
        {
            using (var service = await SdkHelper.CreateService())
            {
                //// Get

                var originalSettings = await service.Server.GetSettingsAsync();

                ServerSettingValues originalValues = new ServerSettingValues
                {
                    EnableSplunkWebSsl = originalSettings.EnableSplunkWebSsl,
                    Host = originalSettings.Host,
                    HttpPort = originalSettings.HttpPort,
                    ManagementHostPort = originalSettings.ManagementHostPort,
                    MinFreeSpace = originalSettings.MinFreeSpace,
                    Pass4SymmetricKey = originalSettings.Pass4SymmetricKey,
                    ServerName = originalSettings.ServerName,
                    SessionTimeout = originalSettings.SessionTimeout,
                    SplunkDB = originalSettings.SplunkDB,
                    StartWebServer = originalSettings.StartWebServer,
                    TrustedIP = originalSettings.TrustedIP
                };

                //// Update

                try
                {
                    var updatedValues = new ServerSettingValues
                    {
                        EnableSplunkWebSsl = !originalSettings.EnableSplunkWebSsl,
                        Host = originalSettings.Host,
                        HttpPort = originalSettings.HttpPort + 1,
                        ManagementHostPort = originalSettings.ManagementHostPort,
                        MinFreeSpace = originalSettings.MinFreeSpace - 1,
                        Pass4SymmetricKey = originalSettings.Pass4SymmetricKey + "-update",
                        ServerName = originalSettings.ServerName,
                        SessionTimeout = "2h",
                        SplunkDB = originalSettings.SplunkDB,
                        StartWebServer = !originalSettings.StartWebServer,
                        TrustedIP = originalSettings.TrustedIP
                    };

                    ServerSettings updatedSettings = await service.Server.UpdateSettingsAsync(updatedValues);

                    Assert.Equal(updatedValues.EnableSplunkWebSsl, updatedSettings.EnableSplunkWebSsl);
                    Assert.Equal(updatedValues.Host, updatedSettings.Host);
                    Assert.Equal(updatedValues.HttpPort, updatedSettings.HttpPort);
                    Assert.Equal(updatedValues.ManagementHostPort, updatedSettings.ManagementHostPort);
                    Assert.Equal(updatedValues.MinFreeSpace, updatedSettings.MinFreeSpace);
                    Assert.Equal(updatedValues.Pass4SymmetricKey, updatedSettings.Pass4SymmetricKey);
                    Assert.Equal(updatedValues.ServerName, updatedSettings.ServerName);
                    Assert.Equal(updatedValues.SessionTimeout, updatedSettings.SessionTimeout);
                    Assert.Equal(updatedValues.SplunkDB, updatedSettings.SplunkDB);
                    Assert.Equal(updatedValues.StartWebServer, updatedSettings.StartWebServer);
                    Assert.Equal(updatedValues.TrustedIP, updatedSettings.TrustedIP);

                    //// Restart the server because it's required following a server settings update

                    await service.Server.RestartAsync(2 * 60 * 1000);
                    await service.LogOnAsync();

                }
                catch (Exception e1)
                {
                    try
                    {
                        service.Server.UpdateSettingsAsync(originalValues).Wait(); // because you can't await in catch block
                    }
                    catch (Exception e2)
                    {
                        throw new AggregateException(e1, e2);
                    }

                    throw;
                }

                //// Restore

                originalSettings = await service.Server.UpdateSettingsAsync(originalValues);

                Assert.Equal(originalValues.EnableSplunkWebSsl, originalSettings.EnableSplunkWebSsl);
                Assert.Equal(originalValues.Host, originalSettings.Host);
                Assert.Equal(originalValues.HttpPort, originalSettings.HttpPort);
                Assert.Equal(originalValues.ManagementHostPort, originalSettings.ManagementHostPort);
                Assert.Equal(originalValues.MinFreeSpace, originalSettings.MinFreeSpace);
                Assert.Equal(originalValues.Pass4SymmetricKey, originalSettings.Pass4SymmetricKey);
                Assert.Equal(originalValues.ServerName, originalSettings.ServerName);
                Assert.Equal(originalValues.SessionTimeout, originalSettings.SessionTimeout);
                Assert.Equal(originalValues.SplunkDB, originalSettings.SplunkDB);
                Assert.Equal(originalValues.StartWebServer, originalSettings.StartWebServer);
                Assert.Equal(originalValues.TrustedIP, originalSettings.TrustedIP);

                //// Restart the server because it's required following a settings update
                await service.Server.RestartAsync(2 * 60 * 1000);
            }
        }

        [Trait("acceptance-test", "Splunk.Client.Server")]
        [MockContext]
        [Fact]
        public async Task CanGetServerInfo()
        {
            using (var service = await SdkHelper.CreateService())
            {
                var info = await service.Server.GetInfoAsync();

                EaiAcl acl = info.Eai.Acl;
                Permissions permissions = acl.Permissions;
                int build = info.Build;
                string cpuArchitecture = info.CpuArchitecture;
                Guid guid = info.Guid;
                bool isFree = info.IsFree;
                bool isRealtimeSearchEnabled = info.IsRealTimeSearchEnabled;
                bool isTrial = info.IsTrial;
                IReadOnlyList<string> licenseKeys = info.LicenseKeys;
                IReadOnlyList<string> licenseLabels = info.LicenseLabels;
                string licenseSignature = info.LicenseSignature;
                LicenseState licenseState = info.LicenseState;
                Guid masterGuid = info.MasterGuid;
                ServerMode mode = info.Mode;
                string osBuild = info.OSBuild;
                string osName = info.OSName;
                string osVersion = info.OSVersion;
                string serverName = info.ServerName;
                Version version = info.Version;
            }
        }

        [Trait("acceptance-test", "Splunk.Client.Server")]
        [MockContext]
        [Fact]
        public async Task CanRestartServer()
        {
            Stopwatch watch = Stopwatch.StartNew();            

            using (var service = await SdkHelper.CreateService())
            {
                try
                {
                    await service.Server.RestartAsync(2 * 60 * 1000);
                }
                catch (OperationCanceledException e)
                {
                    Console.WriteLine("----------------------------------------------------------------------------------------");
                    Console.WriteLine("{1}, spend {0}s to restart server failed:", watch.Elapsed.TotalSeconds, DateTime.Now);
                    Console.WriteLine(e);
                    Console.WriteLine("----------------------------------------------------------------------------------------");
                }

                Assert.Null(service.SessionKey);
                await service.LogOnAsync();
            }
        }

        #endregion

        #region Privates/internals

        static readonly IReadOnlyList<Namespace> TestNamespaces = new Namespace[] 
        { 
            Namespace.Default, 
            new Namespace("admin", "search"), 
            new Namespace("nobody", "search"),
        };

        #endregion
    }
}<|MERGE_RESOLUTION|>--- conflicted
+++ resolved
@@ -744,15 +744,14 @@
                 {
                     var inputsConfiguration = await service.Configurations.GetAsync("inputs");
 
-<<<<<<< HEAD
-=======
                     Console.WriteLine("    # of inputs={0}.", inputsConfiguration.Count);
                     stopwatch.Start();
->>>>>>> 192bb4c1
+
                     foreach (var stanza in inputsConfiguration)  // TODO: FAILS BECAUSE OF MONO URI IMPLEMENTATION!
                     {
                         await stanza.GetAsync();
                     }
+
                     stopwatch.Stop();
                     Console.WriteLine("    take {0}s to enumberate inputsConfiguration.", stopwatch.Elapsed.Seconds);
                     await service.Configurations.GetAllAsync();
@@ -769,12 +768,14 @@
                             await stanza.GetAsync();
                         }
                     }
+                    
                     stopwatch.Stop();
                     Console.WriteLine("    take {0}s to enumberate service.Configurations.", stopwatch.Elapsed.Seconds);
 
                     var configurationList = new List<Configuration>(service.Configurations.Count);
 
                     stopwatch.Start();
+                    
                     for (int i = 0; i < service.Configurations.Count; i++)
                     {
                         Configuration configuration = service.Configurations[i];
@@ -792,6 +793,7 @@
 
                         Assert.Equal(configuration.ToList(), stanzaList);
                     }
+                    
                     stopwatch.Stop();
                     Console.WriteLine("take {0}s to add/compare all configurations.", stopwatch.Elapsed.Seconds);
 
