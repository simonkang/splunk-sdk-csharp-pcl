--- conflicted
+++ resolved
@@ -1,4 +1,4 @@
-﻿/*
+/*
  * Copyright 2013 Splunk, Inc.
  *
  * Licensed under the Apache License, Version 2.0 (the "License"): you may
@@ -17,15 +17,9 @@
 namespace Splunk.Sdk.UnitTesting
 {
     using Splunk.Client;
-<<<<<<< HEAD
-    using Splunk.Client.UnitTesting;
-    using Xunit;
-    using Splunk.Client.Helper;
-=======
     using Splunk.Client.Helpers;
     using Splunk.Client.UnitTests;
 
->>>>>>> 6fbd0320
     using System;
     using System.Linq;
     using System.Threading.Tasks;
