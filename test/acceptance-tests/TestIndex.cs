﻿/*
 * Copyright 2014 Splunk, Inc.
 *
 * Licensed under the Apache License, Version 2.0 (the "License"): you may
 * not use this file except in compliance with the License. You may obtain
 * a copy of the License at
 *
 *     http://www.apache.org/licenses/LICENSE-2.0
 *
 * Unless required by applicable law or agreed to in writing, software
 * distributed under the License is distributed on an "AS IS" BASIS, WITHOUT
 * WARRANTIES OR CONDITIONS OF ANY KIND, either express or implied. See the
 * License for the specific language governing permissions and limitations
 * under the License.
 */

namespace Splunk.Client.UnitTests
{
    using Splunk.Client;
    using Splunk.Client.Helpers;

    using System;
    using System.IO;
    using System.Linq;
    using System.Text;
    using System.Threading.Tasks;
<<<<<<< HEAD
    using Splunk.Client.Helper;
=======
    
>>>>>>> 6fbd0320
    using Xunit;

    /// <summary>
    /// Tests the Index class
    /// </summary>
    public class IndexTest
    {
        /// <summary>
        /// Tests the basic getters and setters of index
        /// </summary>
        [Trait("class", "Index")]
        [Fact]
        public async Task IndexAccessors()
        {
            string indexName = "sdk-tests2_indexaccessors";

            await this.RemoveIndex(indexName);
            using (Service service = await SDKHelper.CreateService())
            {
                await service.CreateIndexAsync(indexName);
                var x = service.GetIndexesAsync().Result;

                IndexCollection indexes = await service.GetIndexesAsync();
                foreach (Index idx in indexes)
                {
                    int dummyInt;
                    string dummyString;
                    bool dummyBool;
                    DateTime dummyTime;
                    dummyBool = idx.AssureUTF8;
                    dummyString = idx.BlockSignatureDatabase;
                    dummyInt = idx.BlockSignSize;
                    dummyInt = idx.BloomFilterTotalSizeKB;
                    dummyString = idx.ColdPath;
                    dummyString = idx.ColdPathExpanded;
                    dummyString = idx.ColdToFrozenDir;
                    dummyString = idx.ColdToFrozenScript;
                    dummyBool = idx.CompressRawData;
                    long size = idx.CurrentDBSizeMB;
                    dummyString = idx.DefaultDatabase;
                    dummyBool = idx.EnableRealtimeSearch;
                    dummyInt = idx.FrozenTimePeriodInSecs;
                    dummyString = idx.HomePath;
                    dummyString = idx.HomePathExpanded;
                    dummyString = idx.IndexThreads;
                    long time = idx.LastInitTime;
                    dummyString = idx.MaxBloomBackfillBucketAge;
                    dummyInt = idx.MaxConcurrentOptimizes;
                    dummyString = idx.MaxDataSize;
                    dummyInt = idx.MaxHotBuckets;
                    dummyInt = idx.MaxHotIdleSecs;
                    dummyInt = idx.MaxHotSpanSecs;
                    dummyInt = idx.MaxMemMB;
                    dummyInt = idx.MaxMetaEntries;
                    dummyInt = idx.MaxRunningProcessGroups;
                    dummyTime = idx.MaxTime;
                    dummyInt = idx.MaxTotalDataSizeMB;
                    dummyInt = idx.MaxWarmDBCount;
                    dummyString = idx.MemPoolMB;
                    dummyString = idx.MinRawFileSyncSecs;
                    dummyTime = idx.MinTime;
                    dummyInt = idx.NumBloomFilters;
                    dummyInt = idx.NumHotBuckets;
                    dummyInt = idx.NumWarmBuckets;
                    dummyInt = idx.PartialServiceMetaPeriod;
                    dummyInt = idx.QuarantineFutureSecs;
                    dummyInt = idx.QuarantinePastSecs;
                    dummyInt = idx.RawChunkSizeBytes;
                    dummyInt = idx.RotatePeriodInSecs;
                    dummyInt = idx.ServiceMetaPeriod;
                    dummyString = idx.SuppressBannerList;
                    bool sync = idx.Sync;
                    dummyBool = idx.SyncMeta;
                    dummyString = idx.ThawedPath;
                    dummyString = idx.ThawedPathExpanded;
                    dummyInt = idx.ThrottleCheckPeriod;
                    long eventCount = idx.TotalEventCount;
                    dummyBool = idx.Disabled;
                    dummyBool = idx.IsInternal;
                }

                await this.RemoveIndex(indexName);

                await service.CreateIndexAsync(indexName);
                Index index = await service.GetIndexAsync(indexName);
                var indexAttributes = GetIndexAttributes(index);

                // use setters to update most
                indexAttributes.BlockSignSize = index.BlockSignSize + 1;

                if (TestHelper.VersionCompare(service, "4.3") > 0)
                {
                    indexAttributes.EnableOnlineBucketRepair = !index.EnableOnlineBucketRepair;
                    indexAttributes.MaxBloomBackfillBucketAge = "20d";
                }

                indexAttributes.FrozenTimePeriodInSecs = index.FrozenTimePeriodInSecs + 1;
                indexAttributes.MaxConcurrentOptimizes = index.MaxConcurrentOptimizes + 1;
                indexAttributes.MaxDataSize = "auto";
                indexAttributes.MaxHotBuckets = index.MaxHotBuckets + 1;
                indexAttributes.MaxHotIdleSecs = index.MaxHotIdleSecs + 1;
                indexAttributes.MaxMemMB = index.MaxMemMB + 1;
                indexAttributes.MaxMetaEntries = index.MaxMetaEntries + 1;
                indexAttributes.MaxTotalDataSizeMB = index.MaxTotalDataSizeMB + 1;
                indexAttributes.MaxWarmDBCount = index.MaxWarmDBCount + 1;
                indexAttributes.MinRawFileSyncSecs = "disable";
                indexAttributes.PartialServiceMetaPeriod = index.PartialServiceMetaPeriod + 1;
                indexAttributes.QuarantineFutureSecs = index.QuarantineFutureSecs + 1;
                indexAttributes.QuarantinePastSecs = index.QuarantinePastSecs + 1;
                indexAttributes.RawChunkSizeBytes = index.RawChunkSizeBytes + 1;
                indexAttributes.RotatePeriodInSecs = index.RotatePeriodInSecs + 1;
                indexAttributes.ServiceMetaPeriod = index.ServiceMetaPeriod + 1;
                indexAttributes.SyncMeta = !index.SyncMeta;
                indexAttributes.ThrottleCheckPeriod = index.ThrottleCheckPeriod + 1;

                await index.UpdateAsync(indexAttributes);
                await index.DisableAsync();
                Assert.True(index.Disabled);

                await TestHelper.RestartServer();
            }

            using (Service service = await SDKHelper.CreateService())
            {
                Index index = await service.GetIndexAsync(indexName);
                await index.EnableAsync();
                Assert.False(index.Disabled);
                await RemoveIndex(indexName);
            }
        }

        /// <summary>
        /// Tests submitting and streaming events to an index given the indexAttributes argument
        /// and also removing all events from the index
        /// </summary>
        [Trait("class", "Index")]
        [Fact]
        public async Task IndexArgs()
        {
            string indexName = "sdk-tests2_indexargs";

            await this.RemoveIndex(indexName);

            using (Service service = await SDKHelper.CreateService())
            {
                await service.CreateIndexAsync(indexName);
                Index index = await service.GetIndexAsync(indexName);
                Assert.False(index.Disabled);

                // submit event using ReceiverSubmitArgs
                const string Source = "splunk-sdk-tests";
                const string SourceType = "splunk-sdk-test-event";
                const string Host = "test-host";
                var args = new ReceiverArgs
                {
                    Index = indexName,
                    Host = Host,
                    Source = Source,
                    SourceType = SourceType,
                };

                Receiver receiver = service.Receiver;
                await receiver.SendAsync(string.Format("{0}, {1}, Hello World.", DateTime.Now, indexName), args);
                await receiver.SendAsync(string.Format("{0}, {1}, Hello World.", DateTime.Now, indexName), args);
                await TestHelper.WaitIndexTotalEventCountUpdated(index, 2);

                SearchResultStream result = await service.SearchOneshotAsync(
                        string.Format(
                            "search index={0} host={1} source={2} sourcetype={3}",
                            indexName,
                            Host,
                            Source,
                            SourceType));

                Assert.Equal(14, result.FieldNames.Count);
            }
        }

        /// <summary>
        /// Test submitting and streaming to a default index given the indexAttributes argument
        /// and also removing all events from the index
        /// </summary>
        [Trait("class", "Index")]
        [Fact]
        public async Task DefaultIndexArgs()
        {
            string indexName = "main";

            using (Service service = await SDKHelper.CreateService())
            {
                Index index = await service.GetIndexAsync(indexName);
                long currentEventCount = index.TotalEventCount;
                Assert.NotNull(index);

                //Receiver receiver = service.GetReceiver();
                Receiver receiver = service.Receiver;
                IndexAttributes indexAttributes = GetIndexAttributes(index);
                ReceiverArgs receiverArgs = new ReceiverArgs() { Index = index.Name, };

                // submit event to default index using variable arguments
                await receiver.SendAsync(string.Format("{0}, DefaultIndexArgs string event Hello World", DateTime.Now), receiverArgs);
                await receiver.SendAsync(string.Format("{0}, DefaultIndexArgs string event Hello World 2", DateTime.Now), receiverArgs);

                await TestHelper.WaitIndexTotalEventCountUpdated(index, currentEventCount + 2);

                currentEventCount = currentEventCount + 2;
                using (MemoryStream stream = new MemoryStream())
                {
                    using (StreamWriter writer = new StreamWriter(stream, Encoding.UTF8, 4096, leaveOpen: true))
                    {
                        writer.Write(string.Format("{0}, DefaultIndexArgs stream events ", DateTime.Now));
                        writer.Write(string.Format("{0}, DefaultIndexArgs stream events 2", DateTime.Now));
                    }

                    stream.Seek(0, SeekOrigin.Begin);
                    await receiver.SendAsync(stream, receiverArgs);
                }

                await TestHelper.WaitIndexTotalEventCountUpdated(index, currentEventCount + 1);
            }
        }

        /// <summary>
        /// Gets old values from given index, skip saving paths and things we cannot write
        /// </summary>
        /// <param name="index">The Index</param>
        /// <returns>The argument getIndexProperties</returns>
        private IndexAttributes GetIndexAttributes(Index index)
        {
            IndexAttributes indexAttributes = new IndexAttributes();

            indexAttributes.BlockSignSize = index.BlockSignSize;
            indexAttributes.FrozenTimePeriodInSecs = index.FrozenTimePeriodInSecs;
            indexAttributes.MaxConcurrentOptimizes = index.MaxConcurrentOptimizes;
            indexAttributes.MaxDataSize = index.MaxDataSize;
            indexAttributes.MaxHotBuckets = index.MaxHotBuckets;
            indexAttributes.MaxHotIdleSecs = index.MaxHotIdleSecs;
            indexAttributes.MaxHotSpanSecs = index.MaxHotSpanSecs;
            indexAttributes.MaxMemMB = index.MaxMemMB;
            indexAttributes.MaxMetaEntries = index.MaxMetaEntries;
            indexAttributes.MaxTotalDataSizeMB = index.MaxTotalDataSizeMB;
            indexAttributes.MaxWarmDBCount = index.MaxWarmDBCount;
            indexAttributes.MinRawFileSyncSecs = index.MinRawFileSyncSecs;
            indexAttributes.PartialServiceMetaPeriod = index.PartialServiceMetaPeriod;
            indexAttributes.QuarantineFutureSecs = index.QuarantineFutureSecs;
            indexAttributes.QuarantinePastSecs = index.QuarantinePastSecs;
            indexAttributes.RawChunkSizeBytes = index.RawChunkSizeBytes;
            indexAttributes.RotatePeriodInSecs = index.RotatePeriodInSecs;
            indexAttributes.ServiceMetaPeriod = index.ServiceMetaPeriod;
            indexAttributes.SyncMeta = index.SyncMeta;
            indexAttributes.ThrottleCheckPeriod = index.ThrottleCheckPeriod;

            return indexAttributes;
        }

        /// <summary>
        /// Clear the index
        /// </summary>
        /// <param name="service">A service</param>
        /// <param name="indexName">The index name</param>
        /// <param name="index">The index object</param>
        private async Task RemoveIndex(string indexName)
        {
            using (Service service = SDKHelper.CreateService().Result)
            {
                try
                {
                    await service.RemoveIndexAsync(indexName);
                }
                catch (RequestException e)
                {
                    if (e.Message.Contains("is disabled"))
                    {
                        Index index = service.GetIndexAsync(indexName).Result;
                        index.EnableAsync().Wait();
                        TestHelper.RestartServer().Wait();
                        Service service1 = SDKHelper.CreateService().Result;
                        service1.RemoveIndexAsync(indexName).Wait();
                    }
                    else if (!e.Message.Contains("Not found"))
                    {
                        Console.WriteLine(e);
                    }
                }
            }
        }
    }
}<|MERGE_RESOLUTION|>--- conflicted
+++ resolved
@@ -1,4 +1,4 @@
-﻿/*
+/*
  * Copyright 2014 Splunk, Inc.
  *
  * Licensed under the Apache License, Version 2.0 (the "License"): you may
@@ -24,11 +24,7 @@
     using System.Linq;
     using System.Text;
     using System.Threading.Tasks;
-<<<<<<< HEAD
-    using Splunk.Client.Helper;
-=======
     
->>>>>>> 6fbd0320
     using Xunit;
 
     /// <summary>
